--- conflicted
+++ resolved
@@ -1,9 +1,5 @@
 <form id="long-rest" class="dialog-content" onsubmit="event.preventDefault();">
-<<<<<<< HEAD
-   <p>{{ localize "SW5E.LongRestHint" }}</p>
-=======
     <p>{{ localize "SW5E.LongRestHint" }}</p>
->>>>>>> fe520f2c
 
     {{#if promptNewDay}}
     <div class="form-group">
