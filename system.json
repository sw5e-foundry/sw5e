{
  "name": "sw5e",
  "title": "SW 5th Edition",
  "description": "A comprehensive game system for running games of SW 5th Edition in the Foundry VTT environment.",
<<<<<<< HEAD
  "version": "1.2.0",
=======
  "version": "1.1.2",
>>>>>>> 571eab21
  "author": "Dev Team",
  "scripts": [],
  "esmodules": ["sw5e.js"],
  "styles": ["sw5e.css", "sw5e-global.css", "sw5e-light.css", "sw5e-dark.css"],
  "packs": [
    {
      "name": "adventuringgear",
      "label": "Adventuring Gear",
      "path": "./packs/packs/adventuringgear.db",
      "entity": "Item"
    },
	  {
	    "name": "archetypes",
	    "label": "Archetypes",
	    "path": "./packs/packs/archetypes.db",
	    "entity": "Item"
	  },    
    {
      "name": "armor",
      "label": "Armor",
      "path": "./packs/packs/armor.db",
      "entity": "Item"
    },
	  {
	    "name": "backgrounds",
	    "label": "Backgrounds",
	    "path": "./packs/packs/backgrounds.db",
	    "entity": "Item"
	  },
    {
      "name": "classes",
      "label": "Classes",
      "path": "./packs/packs/classes.db",
      "entity": "Item"
    },
	  {
	    "name": "classfeatures",
	    "label": "Class Features",
	    "path": "./packs/packs/classfeatures.db",
	    "entity": "Item"
	  },    	
    {
      "name": "enhanceditems",
      "label": "Enhanced Items",
      "path": "./packs/packs/enhanceditems.db",
      "entity": "Item"
    },
    {
      "name": "feats",
      "label": "Feats",
      "path": "./packs/packs/feats.db",
      "entity": "Item"
    },
	  {
      "name": "fightingstyles",
      "label": "Fighting Styles",
      "path": "./packs/packs/fightingstyles.db",
      "entity": "Item"
    },
	  {
      "name": "fightingmasteries",
      "label": "Fighting Masteries",
      "path": "./packs/packs/fightingmasteries.db",
      "entity": "Item"
    },	
    {
      "name": "forcepowers",
      "label": "Force Powers",
      "path": "./packs/packs/forcepowers.db",
      "entity": "Item"
    },    
    {
      "name": "gamingset",
      "label": "Gaming Sets",
      "path": "./packs/packs/gamingset.db",
      "entity": "Item"
    },
    {
  	  "name": "lightsaberform",
	    "label": "Lightsaber Forms",
	    "path": "./packs/packs/lightsaberforms.db",
	    "entity": "Item"
    },    
    {
      "name": "monsters",
      "label": "Monsters",
      "path": "./packs/packs/monsters.db",
      "entity": "Actor"
    },
    {
      "name": "species",
      "label": "Species",
      "path": "./packs/packs/species.db",
      "entity": "Item"
    },	 
    {
      "name": "speciestraits",
      "label": "Species Traits",
      "path": "./packs/packs/speciestraits.db",
      "entity": "Item" 
    },
	  {
	    "name": "tables",
	    "label": "Tables",
	    "path": "./packs/packs/tables.db",
	    "entity": "RollTable"
    },
    {
      "name": "techpowers",
      "label": "Tech Powers",
      "path": "./packs/packs/techpowers.db",
      "entity": "Item"
    },	 
    {
      "name": "weapons",
      "label": "Weapons",
      "path": "./packs/packs/weapons.db",
      "entity": "Item"
    }
  ],
  "languages": [
    {
      "lang": "en",
      "name": "English",
      "path": "lang/en.json"
    }
  ],
  "socket": true,
  "gridDistance": 5,
  "gridUnits": "ft",
  "primaryTokenAttribute": "attributes.hp",
  "secondaryTokenAttribute": null,
  "minimumCoreVersion": "0.7.6",
  "compatibleCoreVersion": "0.7.7",
  "url": "https://github.com/unrealkakeman89/sw5e",
  "manifest": "https://raw.githubusercontent.com/unrealkakeman89/sw5e/master/system.json",
  "download": "https://github.com/unrealkakeman89/sw5e/archive/master.zip"

}<|MERGE_RESOLUTION|>--- conflicted
+++ resolved
@@ -2,11 +2,7 @@
   "name": "sw5e",
   "title": "SW 5th Edition",
   "description": "A comprehensive game system for running games of SW 5th Edition in the Foundry VTT environment.",
-<<<<<<< HEAD
-  "version": "1.2.0",
-=======
-  "version": "1.1.2",
->>>>>>> 571eab21
+  "version": "R1-A1",
   "author": "Dev Team",
   "scripts": [],
   "esmodules": ["sw5e.js"],
