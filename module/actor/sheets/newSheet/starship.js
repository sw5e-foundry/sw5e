--- conflicted
+++ resolved
@@ -159,11 +159,8 @@
                         ssActions[action.type].items.push(action);
                     }
                 }
-<<<<<<< HEAD
-            } 
-=======
-            }
->>>>>>> c3f4c7cd
+
+            }
         }
 
         // Organize Starship Items and Features
