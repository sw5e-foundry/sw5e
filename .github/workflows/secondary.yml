name: Automatic Versioning
on:
  push:
    branches:
      - master

jobs:
  build:
    permissions: write-all
    runs-on: ubuntu-latest
    steps:
      - uses: actions/checkout@v2

      - name: Zip Files
        working-directory: ./
        run: zip -r ./system.zip ./*

<<<<<<< HEAD
      # Get the most recent version number from the CHANGELOG.md file
      - name: Get Most Recent Version Number
        id: get_version
        run: |
          version=$(grep -E '^##.*' CHANGELOG.md | head -n 1 | awk '{print $2}')
          echo "version=${version}" >> $GITHUB_OUTPUT
      
    # Substitute the Manifest and Download URLs in the module.json with the most recent version number
      - name: Substitute Manifest and Download Links For Versioned Ones
        id: sub_manifest_link_version
        uses: microsoft/variable-substitution@v1
        with:
          files: system.json
        env:
          version: ${{ steps.get_version.outputs.version }}
          manifest: https://github.com/sw5e-foundry/sw5e/releases/download/${{ steps.get_version.outputs.version }}/system.json
          download: https://github.com/sw5e-foundry/sw5e/releases/download/${{ steps.get_version.outputs.version }}/system.zip  
      
=======
      - name: Get Version
        shell: bash
        id: get-version
        run: echo "version=$(node ./.github/workflows/get-version.js)" >> $GITHUB_OUTPUT

>>>>>>> b6929cc5
      - name: Create Release
        id: create-release
        uses: ncipollo/release-action@v1
        with: 
          allowUpdates: true
          name: .v${{ steps.get-version.outputs.version }}
          draft: false
          prerelease: false
          token: ${{secrets.GITHUB_TOKEN}}
          artifacts: './system.zip, ./system.json'
          generateReleaseNotes: true
          tag: ${{ steps.get-version.outputs.version }}<|MERGE_RESOLUTION|>--- conflicted
+++ resolved
@@ -15,32 +15,11 @@
         working-directory: ./
         run: zip -r ./system.zip ./*
 
-<<<<<<< HEAD
-      # Get the most recent version number from the CHANGELOG.md file
-      - name: Get Most Recent Version Number
-        id: get_version
-        run: |
-          version=$(grep -E '^##.*' CHANGELOG.md | head -n 1 | awk '{print $2}')
-          echo "version=${version}" >> $GITHUB_OUTPUT
-      
-    # Substitute the Manifest and Download URLs in the module.json with the most recent version number
-      - name: Substitute Manifest and Download Links For Versioned Ones
-        id: sub_manifest_link_version
-        uses: microsoft/variable-substitution@v1
-        with:
-          files: system.json
-        env:
-          version: ${{ steps.get_version.outputs.version }}
-          manifest: https://github.com/sw5e-foundry/sw5e/releases/download/${{ steps.get_version.outputs.version }}/system.json
-          download: https://github.com/sw5e-foundry/sw5e/releases/download/${{ steps.get_version.outputs.version }}/system.zip  
-      
-=======
       - name: Get Version
         shell: bash
         id: get-version
         run: echo "version=$(node ./.github/workflows/get-version.js)" >> $GITHUB_OUTPUT
 
->>>>>>> b6929cc5
       - name: Create Release
         id: create-release
         uses: ncipollo/release-action@v1
