<section class="resources">
<section class="resource-items">
    {{#each resources as |res|}}
	<div class="resource">
		<h1>
			<input name="data.resources.{{res.name}}.label" type="text" value="{{res.label}}"
				placeholder="{{res.placeholder}}" />
		</h1>
		<div class="attribute-value">
			<input name="data.resources.{{res.name}}.value" type="text" value="{{res.value}}" data-dtype="Number"
				placeholder="0" class="value-number" />
			<span class="value-separator">/</span>
			<input name="data.resources.{{res.name}}.max" type="text" value="{{res.max}}" data-dtype="Number"
				placeholder="0" class="value-number" />
		</div>
		<footer class="attribute-footer">
			<label class="recharge checkbox">
				{{ localize "SW5E.AbbreviationSR" }} <input name="data.resources.{{res.name}}.sr" type="checkbox"
					{{checked res.sr}} />
			</label>
			<label class="recharge checkbox">
				{{ localize "SW5E.AbbreviationLR" }} <input name="data.resources.{{res.name}}.lr" type="checkbox"
					{{checked res.lr}} />
			</label>
		</footer>
	</div>
	{{/each}}

</section>
<section class="counters">
	<div class="counter">
		<h4 class="death-save rollable" data-action="rollDeathSave">{{ localize "SW5E.DeathSave" }}</h4>
		<div class="counter-value">
			<div class="death-success">
				<i class="fas fa-check"></i>
				<input type="text" name="data.attributes.death.success" data-dtype="Number" placeholder="0"
					value="{{data.attributes.death.success}}" />
			</div>
			<div class="death-fail">
				<i class="fas fa-times"></i>
				<input type="text" name="data.attributes.death.failure" data-dtype="Number" placeholder="0"
					value="{{data.attributes.death.failure}}" />
			</div>
		</div>
	</div>
	<div class="counter">
		<h4>{{ localize "SW5E.Exhaustion" }}</h4>
		<div class="counter-value">
			<input type="text" name="data.attributes.exhaustion" data-dtype="Number" placeholder="0"
				value="{{data.attributes.exhaustion}}" />
		</div>
	</div>
	<div class="counter">
		<h4>{{ localize "SW5E.Inspiration" }}</h4>
		<div class="counter-value">
			<input type="checkbox" name="data.attributes.inspiration" data-dtype="Boolean"
				{{checked data.attributes.inspiration}} />
		</div>
	</div>
</section>
<section class="traits">
    <div>
        <label>{{localize "SW5E.Size"}}
            <select class="actor-size" name="data.traits.size">
                {{#select data.traits.size}}
                {{#each config.actorSizes as |label size|}}
                <option value="{{size}}">{{label}}</option>
                {{/each}}
                {{/select}}
            </select>
        </label>
    </div>
    <div>
        <label {{#unless data.traits.senses}}class="inactive"{{/unless}}>
            {{#unless isVehicle}}
            <label>{{localize "SW5E.Senses"}}</label>
            <a class="config-button" data-action="senses" title="{{localize 'SW5E.SensesConfig'}}"><i class="fas fa-cog"></i></a>
            <ul class="traits-list">
            {{#each senses as |v k|}}
                <li class="tag {{k}}">{{v}}</li>
            {{/each}}
<<<<<<< HEAD
            </ul>
            {{/unless}}
        </label>
    </div>
=======
            {{/select}}
        </select>
    </label>
    {{#if isNPC}}
        <label>
        {{localize "SW5E.Powercasting"}}
        <select class="powercasting" name="data.attributes.powercasting">
            {{#select data.attributes.powercasting}}
            {{#each config.powerMaxLevel as |id class|}}
                <option value="{{class}}">{{class}}</option>
            {{/each}}
            {{/select}}
        </select>
    </label>
    {{/if}}
    <label class="{{#unless data.traits.senses}}inactive{{/unless}}">
        {{#unless isVehicle}}
        <label>{{localize "SW5E.Senses"}}</label>
        <a class="config-button" data-action="senses" title="{{localize 'SW5E.SensesConfig'}}"><i class="fas fa-cog"></i></a>
        <ul class="traits-list">
        {{#each senses as |v k|}}
            <li class="tag {{k}}">{{v}}</li>
        {{/each}}
        </ul>
        {{/unless}}
    </label>
>>>>>>> b2731253
    <div class="languages">
        <label data-options="share-languages" class="languages">{{localize "SW5E.Languages"}}</label>
        <a class="trait-selector" data-options="languages" data-target="data.traits.languages">
            <i class="fas fa-edit"></i>
        </a>
        <ul class="traits-list">
            {{#each data.traits.languages.selected as |v k|}}
            <li>{{v}}</li>
            {{/each}}
        </ul>
    </div>	
    {{#unless isVehicle}}
    <div class="form-group ">
        <label>{{localize "SW5E.SpecialTraits"}}</label>
        <a class="config-button" data-action="flags" title="{{localize 'SW5E.SpecialTraits'}}"><i class="fas fa-cog"></i></a>
    </div>
    {{/unless}}

    <div>
        <label>{{localize "SW5E.TraitArmorProf"}}</label>
        <a class="trait-selector" data-options="armorProficiencies" data-target="data.traits.armorProf">
            <i class="fas fa-edit"></i>
        </a>
        <ul class="traits-list">
        {{#each data.traits.armorProf.selected as |v k|}}
            <li>{{v}}</li>
        {{/each}}
        </ul>
    </div>
    <div>
        <label>{{localize "SW5E.TraitToolProf"}}</label>
        <a class="trait-selector" data-options="toolProficiencies" data-target="data.traits.toolProf">
            <i class="fas fa-edit"></i>
        </a>
        <ul class="traits-list">
        {{#each data.traits.toolProf.selected as |v k|}}
            <li>{{v}}</li>
        {{/each}}
        </ul>
    </div>
    <div>
        <label>{{localize "SW5E.TraitWeaponProf"}}</label>
        <a class="trait-selector" data-options="weaponProficiencies" data-target="data.traits.weaponProf">
            <i class="fas fa-edit"></i>
        </a>
        <ul class="traits-list">
        {{#each data.traits.weaponProf.selected as |v k|}}
            <li>{{v}}</li>
        {{/each}}
        </ul>
    </div>	
    <div>
        <label>{{localize "SW5E.DamImm"}}</label>
        <a class="trait-selector" data-options="damageResistanceTypes" data-target="data.traits.di">
            <i class="fas fa-edit"></i>
        </a>
        <ul class="traits-list">
        {{#each data.traits.di.selected as |v k|}}
            <li>{{v}}</li>
        {{/each}}
        </ul>
    </div>
    <div>
        <label>{{localize "SW5E.DamRes"}}</label>
        <a class="trait-selector" data-options="damageResistanceTypes" data-target="data.traits.dr">
            <i class="fas fa-edit"></i>
        </a>
        <ul class="traits-list">
        {{#each data.traits.dr.selected as |v k|}}
            <li>{{v}}</li>
        {{/each}}
        </ul>
    </div>
    <div>
        <label>{{localize "SW5E.DamVuln"}}</label>
        <a class="trait-selector" data-options="damageResistanceTypes" data-target="data.traits.dv">
            <i class="fas fa-edit"></i>
        </a>
        <ul class="traits-list">
        {{#each data.traits.dv.selected as |v k|}}
            <li>{{v}}</li>
        {{/each}}
        </ul>
    </div>

    <div>
        <label>{{localize "SW5E.ConImm"}}</label>
        <a class="trait-selector" data-options="conditionTypes" data-target="data.traits.ci">
            <i class="fas fa-edit"></i>
        </a>
        <ul class="traits-list">
        {{#each data.traits.ci.selected as |v k|}}
            <li>{{v}}</li>
        {{/each}}
        </ul>
    </div>{{#if isCharacter}}

    {{/if}}
    <ul class="passives"></ul>
</section><|MERGE_RESOLUTION|>--- conflicted
+++ resolved
@@ -79,12 +79,6 @@
             {{#each senses as |v k|}}
                 <li class="tag {{k}}">{{v}}</li>
             {{/each}}
-<<<<<<< HEAD
-            </ul>
-            {{/unless}}
-        </label>
-    </div>
-=======
             {{/select}}
         </select>
     </label>
@@ -111,7 +105,6 @@
         </ul>
         {{/unless}}
     </label>
->>>>>>> b2731253
     <div class="languages">
         <label data-options="share-languages" class="languages">{{localize "SW5E.Languages"}}</label>
         <a class="trait-selector" data-options="languages" data-target="data.traits.languages">
