--- conflicted
+++ resolved
@@ -1,4 +1,3 @@
-<<<<<<< HEAD
 #sidebar {
   border: none; //1px solid @colorBlue;
   &.collapsed {
@@ -55,7 +54,8 @@
   color: @colorBlue;
 }
 
-.sw5e.chat-card {
+.sw5e.chat-card,
+.midi-qol-item-card {
   .card-header {
     padding: 0;
     border: none;
@@ -379,387 +379,4 @@
     padding: 0 8px;
     margin: 0 0 8px;
   }
-=======
-#sidebar {
-  border: none; //1px solid @colorBlue;
-  &.collapsed {
-    #sidebar-tabs {
-      min-height: 370px;
-      justify-content: center;
-      & > .item.active {
-        border: none;
-      }
-    }
-  }
-}
-
-#sidebar-tabs {
-  border: none;
-  box-shadow: none;
-  justify-content: space-between;
-  .dropShadow1();
-
-  .item {
-    font-size: 16px;
-  }
-  .item.active {
-    border: none;
-    box-shadow: none;
-    background: none;
-    text-shadow: none;
-  }
-  
-}
-
-/*-----------
-** Chat Tab
------------*/
-
-#chat-log {
-  .chat-message {
-    border: none;
-    border-radius: 4px;
-    margin-bottom: 8px;
-    .dropShadow1();
-    & > header {
-      color: @colorRed;
-      border-bottom: 2px solid @colorBlue;
-      margin-bottom: 4px;
-      span {
-        color: @colorBlack;
-      }
-    }
-
-  }
-}
-.notification-pip {
-  color: @colorBlue;
-}
-
-.sw5e.chat-card,
-.midi-qol-item-card {
-  .card-header {
-    padding: 0;
-    border: none;
-    img {
-      flex: 0 0 36px;
-      margin-right: 4px;
-    }
-
-    h3 {
-      flex: 1;
-      margin: 0;
-      line-height: 36px;
-      .russoOne(17px);
-      border-bottom: none;
-      &:hover {
-        text-shadow: none;
-      }
-    }
-  }
-
-  .card-content {
-    margin: 4px 0;
-
-    h3 {
-      font-size: 12px;
-      margin: 0;
-      font-weight: bold;
-    }
-
-    > * {
-      -webkit-user-select: text;
-      -moz-user-select: text;
-      -ms-user-select: text;
-      user-select: text;
-    }
-  }
-
-  .card-buttons {
-    margin: 4px 0;
-
-    span {
-      display: block;
-      line-height: 28px;
-      text-align: center;
-    }
-
-    button {
-      .openSans(13px, 700);
-      padding: 4px 0;
-      height: auto;
-      line-height: 1.6;
-      margin: 4px 0;
-      border: none;
-      border-radius: 4px;
-      &:hover, &:focus {
-        box-shadow: none;
-      }
-    }
-  }
-
-  .card-footer {
-    padding: 4px 0 0;
-
-    span {
-      padding: 0 4px 0 0;
-      font-size: 10px;
-
-      &:last-child {
-        border-right: none;
-        padding-right: 0;
-      }
-    }
-  }
-}
-.dice-roll {
-  .dice-formula {
-    border: none;
-    box-shadow: none;
-    border-radius: 4px;
-  }
-  .dice-total {
-    border-radius: 0;
-    padding: 4px 0;
-  }
-}
-#chat-controls {
-  padding-top: 4px;
-}
-#chat-form  textarea {
-  &:focus {
-    box-shadow: none;
-    outline: none;
-  }
-}
-
-/*-----------
-** Combat Tab
------------*/
-#combat {
-  h3 {
-    border: none;
-  }
-
-    #combat-tracker {
-      li.combatant {
-        padding: 4px 0;
-        background: none;
-        .token-name {
-          text-shadow: none;
-        }
-        h4 {
-          color: @colorBlack;
-        }
-        .roll {
-          background: none;
-          &::before {
-            content: "\f6cf";
-            .fontAwesome();
-            font-size: 28px;
-          }
-          
-        }
-        
-        
-        .initiative {
-          text-shadow: none;
-        }
-        
-        &.hidden {
-          opacity: 0.5;
-        }
-      }
-    }
-    #combat-controls {
-      padding-top: 0;
-    }
-  }
-
-/*
-** Folders
-*/
-.sidebar-tab {
-.directory-header {
-  margin-bottom: 4px;
-  .header-search {
-    position: relative;
-    i.fa-search {
-      position: absolute;
-      left: 8px;
-    }
-    input {
-      text-align: left;
-      padding-left: 22px;
-      &:focus {
-        box-shadow: none;
-      }
-    }
-  }
-}
-.subdirectory {
-  border: none;
-  margin-left: 8px;
-  min-height: 8px;
-
-}
-.directory-list {
-  padding-bottom: 4px;
-  .folder {
-    & > .folder-header {
-      line-height: default;
-      padding: 0 0 0 8px;
-      position: relative;
-      border: none;
-      h3 {
-        padding: 8px 4px;
-        .openSans(13px, 700);
-        line-height: 1.6;
-        & > i {
-          margin-right: 4px;
-        }
-      }
-      a {
-        position: absolute;
-        top: 0;
-        right: 4px;
-        height: 100%;
-        padding: 0 4px;
-        i {
-          margin-top: 12px;
-        }
-        
-        &.create-folder {
-          right: 28px;
-        }
-      }
-    }
-  }
-  .directory-item img {
-    flex: 0 0 32px;
-    height: 32px;
-    width: 32px;
-    align-self: center;
-  }
-  .actor, .item, .journal, .table {
-    border: none;
-    .entity-name {
-      .openSans(13px, 700);
-    }
-
-  }
-}
-}
-#scenes {
-  .subdirectory {
-    border-left: none;
-  }
-  .scene {
-    border: none;
-    box-shadow: none;
-    position: relative;
-    height: 128px;
-    & + .scene {
-      margin-top: 4px;
-    }
-    &::after {
-      content: '';
-      display: block;
-      width: 100%;
-      height: 99px;
-      position: absolute;
-      top: 28px;
-      left: 0;
-    }
-    h3 {
-      .openSans(13px, 700);
-      text-align: left;
-      text-shadow: none;
-      padding: 4px 4px 4px 12px;
-      line-height: 1.6;
-      position: absolute;
-      top: 0;
-      left: 0;
-      width: 100%;
-    }
-  }
-}
-
-#playlists {
-  .directory-list {
-    padding: 0 8px;
-    li.playlist {
-      padding: 8px;
-      border-radius: 4px;
-      margin-bottom: 8px;
-      border-top: inherit;
-      .dropShadow1();
-      .playlist-header {
-        text-decoration: none;
-      }
-      li.sound {
-        border: none;
-        h4 {
-          .openSans(13px, 400);
-        }
-        
-      }
-    }
-  }
-  
-}
-#compendium {
-  .compendium-entity {
-    margin: 0 4px;
-    padding: 8px;
-    .dropShadow1();
-    border-radius: 4px;
-    border: none;
-    &+ .compendium-entity {
-      margin-top: 4px;
-    }
-    h3 {
-      background: none;
-      border: none;
-      .russoOne(17px);
-      padding: 0;
-      margin-bottom: 4px;
-    }
-    ol.compendium-list {
-      li.compendium-pack {
-        margin: 0;
-        padding: 4px;
-        border: none;
-        .pack-title {
-          margin: 0;
-          position: relative;
-          a {
-            .openSans(13px, 700);
-            i {
-              display: none;
-            }
-          }
-          .status-icons {
-            top: 4px;
-            font-size: 13px;
-          }
-        }
-
-      }
-    }
-  }
-}
-
-#settings {
-  h2 {
-    border: none;
-    margin: 0 8px;
-    padding: 0;
-    background: none;
-  }
-  #game-details, #settings-game, #settings-documentation, #settings-access {
-    padding: 0 8px;
-    margin: 0 0 8px;
-  }
->>>>>>> dd04c983
 }