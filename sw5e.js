--- conflicted
+++ resolved
@@ -78,19 +78,15 @@
   CONFIG.Actor.entityClass = Actor5e;
   CONFIG.Item.entityClass = Item5e;
   CONFIG.time.roundTime = 6;
-<<<<<<< HEAD
   CONFIG.fontFamilies = [
     "Engli-Besh",
     "Open Sans",
     "Russo One"
   ];
-  
-=======
 
   // 5e cone RAW should be 53.13 degrees
   CONFIG.MeasuredTemplate.defaults.angle = 53.13;
-
->>>>>>> a1130056
+  
   // Add DND5e namespace for module compatability
   game.dnd5e = game.sw5e;
   CONFIG.DND5E = CONFIG.SW5E;
