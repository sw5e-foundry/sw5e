export default class CharacterImporter {
  // transform JSON from sw5e.com to Foundry friendly format
  // and insert new actor
<<<<<<< HEAD
  static async transform(rawCharacter) {
    const sourceCharacter = JSON.parse(rawCharacter); //source character

=======
  static async transform(rawCharacter){
    const sourceCharacter = JSON.parse(rawCharacter);
    
>>>>>>> a28cbc5a
    const details = {
      species: sourceCharacter.attribs.find((e) => e.name == "race").current,
      background: sourceCharacter.attribs.find((e) => e.name == "background").current,
      alignment: sourceCharacter.attribs.find((e) => e.name == "alignment").current
    };

    const hp = {
      value: sourceCharacter.attribs.find((e) => e.name == "hp").current,
      min: 0,
      max: sourceCharacter.attribs.find((e) => e.name == "hp").current,
      temp: sourceCharacter.attribs.find((e) => e.name == "hp_temp").current
    };

    const abilities = {
      str: {
        value: sourceCharacter.attribs.find((e) => e.name == "strength").current,
        proficient: sourceCharacter.attribs.find((e) => e.name == "strength_save_prof").current ? 1 : 0
      },
      dex: {
        value: sourceCharacter.attribs.find((e) => e.name == "dexterity").current,
        proficient: sourceCharacter.attribs.find((e) => e.name == "dexterity_save_prof").current ? 1 : 0
      },
      con: {
        value: sourceCharacter.attribs.find((e) => e.name == "constitution").current,
        proficient: sourceCharacter.attribs.find((e) => e.name == "constitution_save_prof").current ? 1 : 0
      },
      int: {
        value: sourceCharacter.attribs.find((e) => e.name == "intelligence").current,
        proficient: sourceCharacter.attribs.find((e) => e.name == "intelligence_save_prof").current ? 1 : 0
      },
      wis: {
        value: sourceCharacter.attribs.find((e) => e.name == "wisdom").current,
        proficient: sourceCharacter.attribs.find((e) => e.name == "wisdom_save_prof").current ? 1 : 0
      },
      cha: {
        value: sourceCharacter.attribs.find((e) => e.name == "charisma").current,
        proficient: sourceCharacter.attribs.find((e) => e.name == "charisma_save_prof").current ? 1 : 0
      }
    };

    const skills = {
      acr: { value: sourceCharacter.attribs.find((e) => e.name == "acrobatics_type").current },
      ani: { value: sourceCharacter.attribs.find((e) => e.name == "animal_handling_type").current },
      ath: { value: sourceCharacter.attribs.find((e) => e.name == "athletics_type").current },
      dec: { value: sourceCharacter.attribs.find((e) => e.name == "deception_type").current },
      ins: { value: sourceCharacter.attribs.find((e) => e.name == "insight_type").current },
      inv: { value: sourceCharacter.attribs.find((e) => e.name == "investigation_type").current },
      itm: { value: sourceCharacter.attribs.find((e) => e.name == "intimidation_type").current },
      lor: { value: sourceCharacter.attribs.find((e) => e.name == "lore_type").current },
      med: { value: sourceCharacter.attribs.find((e) => e.name == "medicine_type").current },
      nat: { value: sourceCharacter.attribs.find((e) => e.name == "nature_type").current },
      per: { value: sourceCharacter.attribs.find((e) => e.name == "persuasion_type").current },
      pil: { value: sourceCharacter.attribs.find((e) => e.name == "piloting_type").current },
      prc: { value: sourceCharacter.attribs.find((e) => e.name == "perception_type").current },
      prf: { value: sourceCharacter.attribs.find((e) => e.name == "performance_type").current },
      slt: { value: sourceCharacter.attribs.find((e) => e.name == "sleight_of_hand_type").current },
      ste: { value: sourceCharacter.attribs.find((e) => e.name == "stealth_type").current },
      sur: { value: sourceCharacter.attribs.find((e) => e.name == "survival_type").current },
      tec: { value: sourceCharacter.attribs.find((e) => e.name == "technology_type").current }
    };

    /* ----------------------------------------------------------------- */
    /*  character.data.skills.<skill_name>.value is all that matters
    /*  values can be 0, 0.5, 1 or 2
    /*  0 = regular
    /*  0.5 = half-proficient
    /*  1 = proficient
    /*  2 = expertise
    /*  foundry takes care of calculating the rest
    /* ----------------------------------------------------------------- */
    const skills = {
      acr: {
        value: sourceCharacter.attribs.find(e => e.name == 'acrobatics_type').current
      },
      ani: {
        value: sourceCharacter.attribs.find(e => e.name == 'animal_handling_type').current
      },
      ath: {
        value: sourceCharacter.attribs.find(e => e.name == 'athletics_type').current
      },
      dec: {
        value: sourceCharacter.attribs.find(e => e.name == 'deception_type').current
      },
      ins: {
        value: sourceCharacter.attribs.find(e => e.name == 'insight_type').current
      },
      inv: {
        value: sourceCharacter.attribs.find(e => e.name == 'investigation_type').current
      },
      itm: {
        value: sourceCharacter.attribs.find(e => e.name == 'intimidation_type').current
      },
      lor: {
        value: sourceCharacter.attribs.find(e => e.name == 'lore_type').current
      },
      med: {
        value: sourceCharacter.attribs.find(e => e.name == 'medicine_type').current
      },
      nat: {
        value: sourceCharacter.attribs.find(e => e.name == 'nature_type').current
      },
      per: {
        value: sourceCharacter.attribs.find(e => e.name == 'persuasion_type').current
      },
      pil: {
        value: sourceCharacter.attribs.find(e => e.name == 'piloting_type').current
      },
      prc: {
        value: sourceCharacter.attribs.find(e => e.name == 'perception_type').current
      },
      prf: {
        value: sourceCharacter.attribs.find(e => e.name == 'performance_type').current
      },
      slt: {
        value: sourceCharacter.attribs.find(e => e.name == 'sleight_of_hand_type').current
      },
      ste: {
        value: sourceCharacter.attribs.find(e => e.name == 'stealth_type').current
      },
      sur: {
        value: sourceCharacter.attribs.find(e => e.name == 'survival_type').current
      },
      tec: {
        value: sourceCharacter.attribs.find(e => e.name == 'technology_type').current
      }
    };

    const targetCharacter = {
      name: sourceCharacter.name,
      type: "character",
      data: {
        abilities: abilities,
        details: details,
        skills: skills,
        attributes: {
          hp: hp
        },
        skills: skills
      }
    };

    let actor = await Actor.create(targetCharacter);
    CharacterImporter.addProfessions(sourceCharacter, actor);
  }

  // Parse all classes and add them to already created actor.
  // "class" is a reserved word, therefore I use profession where I can.
  static async addProfessions(sourceCharacter, actor){
    
    let result = [];

    // parse all class and multiclassX items
    // couldn't get Array.filter to work here for some reason
    // result = array of objects. each object is a separate class
    sourceCharacter.attribs.forEach( (e) => {
      if ( CharacterImporter.classOrMulticlass(e.name) ){
        var t = {
          profession: CharacterImporter.capitalize(e.current),
          type: CharacterImporter.baseOrMulti(e.name),
          level: CharacterImporter.getLevel(e, sourceCharacter)
        }
        result.push(t);
      }
    });

<<<<<<< HEAD
    const profession = sourceCharacter.attribs.find((e) => e.name == "class").current;
    let professionLevel = sourceCharacter.attribs.find((e) => e.name == "class_display").current;
    professionLevel = parseInt(professionLevel.replace(/[^0-9]/g, "")); //remove a-z, leaving only integers
    this.addClasses(profession, professionLevel, actor);

    this.addSpecies(sourceCharacter.attribs.find((e) => e.name == "race").current, actor);

    this.addPowers(
      sourceCharacter.attribs.filter((e) => e.name.search(/repeating_power.+_powername/g) != -1).map((e) => e.current),
      actor
    );

    const discoveredItems = sourceCharacter.attribs.filter(
      (e) => e.name.search(/repeating_inventory.+_itemname/g) != -1
    );
    const items = discoveredItems.map((item) => {
      const id = item.name.match(/-\w{19}/g);

      return {
        name: item.current,
        quantity: sourceCharacter.attribs.find((e) => e.name === `repeating_inventory_${id}_itemcount`).current
      };
    });

    this.addItems(items, actor);
  }

  static async addClasses(profession, level, actor) {
    let classes = await game.packs.get("sw5e.classes").getContent();
    let assignedClass = classes.find((c) => c.name === profession);
    assignedClass.data.data.levels = level;
    await actor.createEmbeddedEntity("OwnedItem", assignedClass.data, { displaySheet: false });
=======
    // pull classes directly from system compendium and add them to current actor
    const professionsPack = await game.packs.get('sw5e.classes').getContent();
    result.forEach( (prof) => {
      let assignedProfession = professionsPack.find( o => o.name === prof.profession );
      assignedProfession.data.data.levels = prof.level;
      actor.createEmbeddedEntity("OwnedItem", assignedProfession.data, { displaySheet: false });
    });
  }

  static classOrMulticlass(name){
    return name === 'class' || (name.includes('multiclass') && name.length <= 12);
  }

  static baseOrMulti(name){
    if (name === 'class'){
      return 'base_class';
    } else {
      return 'multi_class';
    }
  }

  static getLevel(item, sourceCharacter){
    if (item.name === 'class'){
      let result = sourceCharacter.attribs.find( e => e.name === 'base_level' ).current;
      return parseInt(result);
    } else {
      let result = sourceCharacter.attribs.find( e => e.name === `${item.name}_lvl` ).current;
      return parseInt(result);
    }
  }

  static capitalize(str){
    return str.charAt(0).toUpperCase() + str.slice(1);
>>>>>>> a28cbc5a
  }

  static async addSpecies(race, actor) {
    const species = await game.packs.get("sw5e.species").getContent();
    const assignedSpecies = species.find((c) => c.name === race);
    const activeEffects = assignedSpecies.data.effects[0].changes;
    const actorData = { data: { abilities: { ...actor.data.data.abilities } } };

    activeEffects.map((effect) => {
      switch (effect.key) {
        case "data.abilities.str.value":
          actorData.data.abilities.str.value -= effect.value;
          break;

        case "data.abilities.dex.value":
          actorData.data.abilities.dex.value -= effect.value;
          break;

        case "data.abilities.con.value":
          actorData.data.abilities.con.value -= effect.value;
          break;

        case "data.abilities.int.value":
          actorData.data.abilities.int.value -= effect.value;
          break;

        case "data.abilities.wis.value":
          actorData.data.abilities.wis.value -= effect.value;
          break;

        case "data.abilities.cha.value":
          actorData.data.abilities.cha.value -= effect.value;
          break;

        default:
          break;
      }
    });

    actor.update(actorData);

    await actor.createEmbeddedEntity("OwnedItem", assignedSpecies.data, { displaySheet: false });
  }

  static async addPowers(powers, actor) {
    const forcePowers = await game.packs.get("sw5e.forcepowers").getContent();
    const techPowers = await game.packs.get("sw5e.techpowers").getContent();

    for (const power of powers) {
      const createdPower = forcePowers.find((c) => c.name === power) || techPowers.find((c) => c.name === power);

      if (createdPower) {
        await actor.createEmbeddedEntity("OwnedItem", createdPower.data, { displaySheet: false });
      }
    }
  }

  static async addItems(items, actor) {
    const weapons = await game.packs.get("sw5e.weapons").getContent();
    const armors = await game.packs.get("sw5e.armor").getContent();
    const adventuringGear = await game.packs.get("sw5e.adventuringgear").getContent();

    for (const item of items) {
      const createdItem =
        weapons.find((c) => c.name.toLowerCase() === item.name.toLowerCase()) ||
        armors.find((c) => c.name.toLowerCase() === item.name.toLowerCase()) ||
        adventuringGear.find((c) => c.name.toLowerCase() === item.name.toLowerCase());

      if (createdItem) {
        if (item.quantity != 1) {
          createdItem.data.data.quantity = item.quantity;
        }

        await actor.createEmbeddedEntity("OwnedItem", createdItem.data, { displaySheet: false });
      }
    }
  }

  static addImportButton() {
    const header = $("#actors").find("header.directory-header");
    const search = $("#actors").children().find("div.header-search");
    const newImportButtonDiv = $("#actors").children().find("div.header-actions").clone();
    const newSearch = search.clone();
    search.remove();
    newImportButtonDiv.attr("id", "character-sheet-import");
    header.append(newImportButtonDiv);
    newImportButtonDiv.children("button").remove();
    newImportButtonDiv.append(
      "<button class='create-entity' id='cs-import-button'><i class='fas fa-upload'></i> Import Character</button>"
    );
    newSearch.appendTo(header);

    let characterImportButton = $("#cs-import-button");
    characterImportButton.click(() => {
      let content =
        "<h1>Saved Character JSON Import</h1> " +
        '<label for="character-json">Paste character JSON here:</label> ' +
        "</br>" +
        '<textarea id="character-json" name="character-json" rows="10" cols="50"></textarea>';
      let importDialog = new Dialog({
        title: "Import Character from SW5e.com",
        content: content,
        buttons: {
          Import: {
            icon: '<i class="fas fa-file-import"></i>',
            label: "Import Character",
            callback: () => {
              let characterData = $("#character-json").val();
              console.log("Parsing Character JSON");
              CharacterImporter.transform(characterData);
            }
          },
          Cancel: {
            icon: '<i class="fas fa-times-circle"></i>',
            label: "Cancel",
            callback: () => {}
          }
        }
      });
      importDialog.render(true);
    });
  }
}<|MERGE_RESOLUTION|>--- conflicted
+++ resolved
@@ -1,15 +1,9 @@
 export default class CharacterImporter {
   // transform JSON from sw5e.com to Foundry friendly format
   // and insert new actor
-<<<<<<< HEAD
   static async transform(rawCharacter) {
     const sourceCharacter = JSON.parse(rawCharacter); //source character
 
-=======
-  static async transform(rawCharacter){
-    const sourceCharacter = JSON.parse(rawCharacter);
-    
->>>>>>> a28cbc5a
     const details = {
       species: sourceCharacter.attribs.find((e) => e.name == "race").current,
       background: sourceCharacter.attribs.find((e) => e.name == "background").current,
@@ -82,58 +76,58 @@
     /* ----------------------------------------------------------------- */
     const skills = {
       acr: {
-        value: sourceCharacter.attribs.find(e => e.name == 'acrobatics_type').current
+        value: sourceCharacter.attribs.find((e) => e.name == "acrobatics_type").current
       },
       ani: {
-        value: sourceCharacter.attribs.find(e => e.name == 'animal_handling_type').current
+        value: sourceCharacter.attribs.find((e) => e.name == "animal_handling_type").current
       },
       ath: {
-        value: sourceCharacter.attribs.find(e => e.name == 'athletics_type').current
+        value: sourceCharacter.attribs.find((e) => e.name == "athletics_type").current
       },
       dec: {
-        value: sourceCharacter.attribs.find(e => e.name == 'deception_type').current
+        value: sourceCharacter.attribs.find((e) => e.name == "deception_type").current
       },
       ins: {
-        value: sourceCharacter.attribs.find(e => e.name == 'insight_type').current
+        value: sourceCharacter.attribs.find((e) => e.name == "insight_type").current
       },
       inv: {
-        value: sourceCharacter.attribs.find(e => e.name == 'investigation_type').current
+        value: sourceCharacter.attribs.find((e) => e.name == "investigation_type").current
       },
       itm: {
-        value: sourceCharacter.attribs.find(e => e.name == 'intimidation_type').current
+        value: sourceCharacter.attribs.find((e) => e.name == "intimidation_type").current
       },
       lor: {
-        value: sourceCharacter.attribs.find(e => e.name == 'lore_type').current
+        value: sourceCharacter.attribs.find((e) => e.name == "lore_type").current
       },
       med: {
-        value: sourceCharacter.attribs.find(e => e.name == 'medicine_type').current
+        value: sourceCharacter.attribs.find((e) => e.name == "medicine_type").current
       },
       nat: {
-        value: sourceCharacter.attribs.find(e => e.name == 'nature_type').current
+        value: sourceCharacter.attribs.find((e) => e.name == "nature_type").current
       },
       per: {
-        value: sourceCharacter.attribs.find(e => e.name == 'persuasion_type').current
+        value: sourceCharacter.attribs.find((e) => e.name == "persuasion_type").current
       },
       pil: {
-        value: sourceCharacter.attribs.find(e => e.name == 'piloting_type').current
+        value: sourceCharacter.attribs.find((e) => e.name == "piloting_type").current
       },
       prc: {
-        value: sourceCharacter.attribs.find(e => e.name == 'perception_type').current
+        value: sourceCharacter.attribs.find((e) => e.name == "perception_type").current
       },
       prf: {
-        value: sourceCharacter.attribs.find(e => e.name == 'performance_type').current
+        value: sourceCharacter.attribs.find((e) => e.name == "performance_type").current
       },
       slt: {
-        value: sourceCharacter.attribs.find(e => e.name == 'sleight_of_hand_type').current
+        value: sourceCharacter.attribs.find((e) => e.name == "sleight_of_hand_type").current
       },
       ste: {
-        value: sourceCharacter.attribs.find(e => e.name == 'stealth_type').current
+        value: sourceCharacter.attribs.find((e) => e.name == "stealth_type").current
       },
       sur: {
-        value: sourceCharacter.attribs.find(e => e.name == 'survival_type').current
+        value: sourceCharacter.attribs.find((e) => e.name == "survival_type").current
       },
       tec: {
-        value: sourceCharacter.attribs.find(e => e.name == 'technology_type').current
+        value: sourceCharacter.attribs.find((e) => e.name == "technology_type").current
       }
     };
 
@@ -157,29 +151,30 @@
 
   // Parse all classes and add them to already created actor.
   // "class" is a reserved word, therefore I use profession where I can.
-  static async addProfessions(sourceCharacter, actor){
-    
+  static async addProfessions(sourceCharacter, actor) {
     let result = [];
 
     // parse all class and multiclassX items
     // couldn't get Array.filter to work here for some reason
     // result = array of objects. each object is a separate class
-    sourceCharacter.attribs.forEach( (e) => {
-      if ( CharacterImporter.classOrMulticlass(e.name) ){
+    sourceCharacter.attribs.forEach((e) => {
+      if (CharacterImporter.classOrMulticlass(e.name)) {
         var t = {
           profession: CharacterImporter.capitalize(e.current),
           type: CharacterImporter.baseOrMulti(e.name),
           level: CharacterImporter.getLevel(e, sourceCharacter)
-        }
+        };
         result.push(t);
       }
     });
 
-<<<<<<< HEAD
-    const profession = sourceCharacter.attribs.find((e) => e.name == "class").current;
-    let professionLevel = sourceCharacter.attribs.find((e) => e.name == "class_display").current;
-    professionLevel = parseInt(professionLevel.replace(/[^0-9]/g, "")); //remove a-z, leaving only integers
-    this.addClasses(profession, professionLevel, actor);
+    // pull classes directly from system compendium and add them to current actor
+    const professionsPack = await game.packs.get("sw5e.classes").getContent();
+    result.forEach((prof) => {
+      let assignedProfession = professionsPack.find((o) => o.name === prof.profession);
+      assignedProfession.data.data.levels = prof.level;
+      actor.createEmbeddedEntity("OwnedItem", assignedProfession.data, { displaySheet: false });
+    });
 
     this.addSpecies(sourceCharacter.attribs.find((e) => e.name == "race").current, actor);
 
@@ -208,41 +203,32 @@
     let assignedClass = classes.find((c) => c.name === profession);
     assignedClass.data.data.levels = level;
     await actor.createEmbeddedEntity("OwnedItem", assignedClass.data, { displaySheet: false });
-=======
-    // pull classes directly from system compendium and add them to current actor
-    const professionsPack = await game.packs.get('sw5e.classes').getContent();
-    result.forEach( (prof) => {
-      let assignedProfession = professionsPack.find( o => o.name === prof.profession );
-      assignedProfession.data.data.levels = prof.level;
-      actor.createEmbeddedEntity("OwnedItem", assignedProfession.data, { displaySheet: false });
-    });
-  }
-
-  static classOrMulticlass(name){
-    return name === 'class' || (name.includes('multiclass') && name.length <= 12);
-  }
-
-  static baseOrMulti(name){
-    if (name === 'class'){
-      return 'base_class';
+  }
+
+  static classOrMulticlass(name) {
+    return name === "class" || (name.includes("multiclass") && name.length <= 12);
+  }
+
+  static baseOrMulti(name) {
+    if (name === "class") {
+      return "base_class";
     } else {
-      return 'multi_class';
+      return "multi_class";
     }
   }
 
-  static getLevel(item, sourceCharacter){
-    if (item.name === 'class'){
-      let result = sourceCharacter.attribs.find( e => e.name === 'base_level' ).current;
+  static getLevel(item, sourceCharacter) {
+    if (item.name === "class") {
+      let result = sourceCharacter.attribs.find((e) => e.name === "base_level").current;
       return parseInt(result);
     } else {
-      let result = sourceCharacter.attribs.find( e => e.name === `${item.name}_lvl` ).current;
+      let result = sourceCharacter.attribs.find((e) => e.name === `${item.name}_lvl`).current;
       return parseInt(result);
     }
   }
 
-  static capitalize(str){
+  static capitalize(str) {
     return str.charAt(0).toUpperCase() + str.slice(1);
->>>>>>> a28cbc5a
   }
 
   static async addSpecies(race, actor) {
