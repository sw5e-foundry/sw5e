import {simplifyRollFormula, d20Roll, damageRoll} from "../dice.js";
import {fromUuidSynchronous, fromUuidSafe} from "../utils.js";
import AbilityUseDialog from "../apps/ability-use-dialog.js";
import Proficiency from "../actor/proficiency.js";


/**
 * Override and extend the basic Item implementation.
 * @extends {Item}
 */
export default class Item5e extends Item {

    /** @inheritdoc */
    static LOG_V10_COMPATIBILITY_WARNINGS = false;

    /* -------------------------------------------- */

    /**
     * Caches an item linked to this one, such as a archetype associated with a class.
     * @type {Item5e}
     * @private
     */
    _classLink;


    constructor(data, context) {
        super(data, context);

        /**
          * An object that tracks which tracks the changes to the data model which were applied by modifications
          * @type {object}
          */
        this.overrides = this.overrides || {};
    }

    /* -------------------------------------------- */
    /*  Item Properties                             */
    /* -------------------------------------------- */

    /**
     * Which ability score modifier is used by this item?
     * @type {string|null}
     */
    get abilityMod() {
        const type = this.data.type;
        const itemData = this.data.data;
        if (!("ability" in itemData)) return null;

        // Case 1 - defined directly by the item
        if (itemData.ability) return itemData.ability;
        // Case 2 - inferred from a parent actor
        else if (this.actor) {
            const actorData = this.actor.data.data;

            // Powers - Use Actor powercasting modifier based on power school
            const isScroll = (type === "consumable") && (itemData.consumableType === "scroll");
            if ( (type === "power") || isScroll || ["mpak", "rpak"].includes(itemData.actionType) ) {
                let school = this.data.data.school;
                if (game.settings.get("sw5e", "simplifiedForcecasting") && ["lgt", "drk"].includes(school))
                    school = "uni";
                switch (school) {
                    case "lgt":
                        return "wis";
                    case "uni":
                        return actorData.abilities.wis.mod >= actorData.abilities.cha.mod ? "wis" : "cha";
                    case "drk":
                        return "cha";
                    case "tec":
                        return "int";
                }
                return "none";
            }

            // Tools - default to Intelligence
            else if (type === "tool") return "int";
            // Weapons
            else if (type === "weapon") {
                const wt = itemData.weaponType;

                // Weapons using the powercasting modifier
                // No current SW5e weapons use this, but it's worth checking just in case
                if (["mpak", "rpak"].includes(itemData.actionType)) {
                    return actorData.attributes.powercasting || "int";
                }

                // Finesse weapons - Str or Dex (PHB pg. 147)
                else if (itemData.properties.fin === true) {
                    return actorData.abilities.dex.mod >= actorData.abilities.str.mod ? "dex" : "str";
                }

                // Ranged weapons - Dex (PH p.194)
                else if (["simpleB", "martialB"].includes(wt)) return "dex";
            }
            // Dex for ranged weapon attacks, otherwise default to strength
            return itemData.actionType === "rwak" ? "dex" : "str";
        }

        // Case 3 - unknown
        return null;
    }

    /* -------------------------------------------- */

    /**
     * Return an item's identifier.
     * @type {string}
     */
    get identifier() {
        return this.data.data.identifier || this.name.slugify({strict: true});
    }

    /* -------------------------------------------- */

    /**
     * Does this item support advancement and have advancements defined?
     * @type {boolean}
     */
    get hasAdvancement() {
        return !!this.data.data.advancement?.length;
    }

    /* -------------------------------------------- */

    /**
     * Does the Item implement an attack roll as part of its usage?
     * @type {boolean}
     */
    get hasAttack() {
        return ["mwak", "rwak", "mpak", "rpak"].includes(this.data.data.actionType);
    }

    /* -------------------------------------------- */

    /**
     * Does the Item implement a damage roll as part of its usage?
     * @type {boolean}
     */
    get hasDamage() {
        return !!(this.data.data.damage && this.data.data.damage.parts.length);
    }

    /* -------------------------------------------- */

    /**
     * Does the Item implement a versatile damage roll as part of its usage?
     * @type {boolean}
     */
    get isVersatile() {
        return !!(this.hasDamage && this.data.data.damage.versatile);
    }

    /* -------------------------------------------- */

    /**
     * Does the item provide an amount of healing instead of conventional damage?
     * @type {boolean}
     */
    get isHealing() {
        return this.data.data.actionType === "heal" && this.data.data.damage.parts.length;
    }

    /* -------------------------------------------- */

    /**
     * Is this class item the original class for the containing actor? If the item is not a class or it is not
     * embedded in an actor then this will return `null`.
     * @type {boolean|null}
     */
    get isOriginalClass() {
        if ( this.type !== "class" || !this.isEmbedded ) return null;
        return this.id === this.parent.data.data.details.originalClass;
    }

    /* -------------------------------------------- */

    /**
     * Class associated with this archetype. Always returns null on non-archetype or non-embedded items.
     * @type {Item5e|null}
     */
    get class() {
        if ( !this.isEmbedded || (this.type !== "archetype") ) return null;
        this._classLink ??= this.parent.items.find(i => (i.type === "class")
            && (i.data.data.identifier === this.data.data.classIdentifier));
        return this._classLink;
    }

    /* -------------------------------------------- */

    /**
     * Archetype associated with this class. Always returns null on non-class or non-embedded items.
     * @type {Item5e|null}
     */
    get archetype() {
        if ( !this.isEmbedded || (this.type !== "class") ) return null;
        this._classLink ??= this.parent.items.find(i => (i.type === "archetype")
            && (i.data.data.classIdentifier === this.data.data.identifier));
        return this._classLink;
    }

    /* -------------------------------------------- */

    /**
     * Does the Item implement a saving throw as part of its usage?
     * @type {boolean}
     */
    get hasSave() {
        const save = this.data.data?.save || {};
        return !!(save.ability && save.scaling);
    }

    /* --------------------------------------------- */

    /**
     * Does the Item implement an ability check as part of its usage?
     * @type {boolean}
     */
    get hasAbilityCheck() {
        return this.data.data?.actionType === "abil" && this.data.data?.ability;
    }

    /* -------------------------------------------- */

    /**
     * Does the Item have a target?
     * @type {boolean}
     */
    get hasTarget() {
        const target = this.data.data.target;
        return target && !["none", ""].includes(target.type);
    }

    /* -------------------------------------------- */

    /**
     * Does the Item have an area of effect target?
     * @type {boolean}
     */
    get hasAreaTarget() {
        const target = this.data.data.target;
        return target && target.type in CONFIG.SW5E.areaTargetTypes;
    }

    /* -------------------------------------------- */

    /**
     * Is this Item limited in its ability to be used by charges or by recharge?
     * @type {boolean}
     */
    get hasLimitedUses() {
        let chg = this.data.data.recharge || {};
        let uses = this.data.data.uses || {};
        return !!chg.value || (uses.per && uses.max > 0);
    }

    /* -------------------------------------------- */

    /**
     * Is this item any of the armor subtypes?
     * @type {boolean}
     */
    get isArmor() {
        return this.data.data.armor?.type in CONFIG.SW5E.armorTypes;
    }

    /* -------------------------------------------- */

    /**
     * Retrieve scale values for current level from advancement data.
     * @type {object}
     */
    get scaleValues() {
        if ( !this.advancement.byType.ScaleValue?.length ) return {};
        if ( !(this.type in this.advancement.byType.ScaleValue[0].constructor.metadata.validItemTypes) ) return {};
        const level = this.curAdvancementLevel;
        return this.advancement.byType.ScaleValue.reduce((obj, advancement) => {
            obj[advancement.identifier] = advancement.prepareValue(level);
            return obj;
        }, {});
    }

    /* -------------------------------------------- */

    /**
     * Should this item's active effects be suppressed.
     * @type {boolean}
     */
    get areEffectsSuppressed() {
        const requireEquipped =
            this.data.type !== "consumable" || ["rod", "trinket", "wand"].includes(this.data.data.consumableType);
        if (requireEquipped && this.data.data.equipped === false) return true;

        if (this.data.type === "modification" && (this.data.data.modifying === null || this.data.data.modifying.disabled)) return true;

        return this.data.data.attunement === CONFIG.SW5E.attunementTypes.REQUIRED;
    }

    /* -------------------------------------------- */

    /**
     * The current level this item's advancements should have.
     * @type {number}
     * @protected
     */
    get curAdvancementLevel() {
      if (this.type === "class") return this.data.data?.levels ?? 1;
      if (this.type === "deployment") return this.data.data?.rank ?? 1;
      if (this.type === "starship") return this.data.data?.tier ?? 1;
      if (this.type === "archetype") return this.class?.data?.data?.levels ?? 0;
      return this.parent?.data?.data?.details?.level ?? 0;
    }

    /* -------------------------------------------- */

    /**
     * The current character level this item's advancements should have.
     * @type {number}
     * @protected
     */
    get curAdvancementCharLevel() {
      if (this.type === "deployment") return this.parent?.data?.data?.ranks ?? 0;
      if (this.type === "starship") return this.data.data?.tier ?? 0;
      return this.parent?.data?.data?.details?.level ?? 0;
    }

    /* -------------------------------------------- */

    /**
     * The max level this item's advancements should have.
     * @type {boolean}
     */
    get maxAdvancementLevel() {
        if (this.type === "deployment") return CONFIG.SW5E.maxIndividualRank;
        if (this.type === "starship") return CONFIG.SW5E.maxTier;
        return CONFIG.SW5E.maxLevel;
    }

    /* -------------------------------------------- */

    /**
     * The min level this item's advancements should apply.
     * @type {boolean}
     */
    get minAdvancementLevel() {
        if (["class", "archetype", "deployment", "starship"].includes(this.type)) return 1;
        return 0;
    }

    /* -------------------------------------------- */
    /*  Data Preparation                            */
    /* -------------------------------------------- */

    /**
     * Augment the basic Item data model with additional dynamic data.
     */
    prepareDerivedData() {
        super.prepareDerivedData();

        // Get the Item's data
        const itemData = this.data;
        const data = itemData.data;
        const C = CONFIG.SW5E;
        const labels = (this.labels = {});

        // Clear out linked item cache
        this._classLink = undefined;
        // Advancement
        this._prepareAdvancement();

        // Power Level,  School, and Components
        if (itemData.type === "power") {
            const attributes = {
                ...C.powerComponents,
                ...Object.fromEntries(Object.entries(C.powerTags).map(([k, v]) => {
                    v.tag = true;
                    return [k, v];
                }))
            };
            data.preparation.mode = data.preparation.mode || "prepared";
            labels.level = C.powerLevels[data.level];
            labels.school = C.powerSchools[data.school];
            labels.components = Object.entries(data.components).reduce((obj, [c, active]) => {
                const config = attributes[c];
                if ( !config || (active !== true) ) return obj;
                obj.all.push({abbr: config.abbr, tag: config.tag});
                if ( config.tag ) obj.tags.push(config.label);
                else obj.vsm.push(config.abbr);
                return obj;
            }, {all: [], vsm: [], tags: []});
            labels.materials = data?.materials?.value ?? null;
        }

        // Feat Items
        else if (itemData.type === "feat") {
            const act = data.activation;
            if (act && act.type === C.abilityActivationTypes.legendary)
                labels.featType = game.i18n.localize("SW5E.LegendaryActionLabel");
            else if (act && act.type === C.abilityActivationTypes.lair)
                labels.featType = game.i18n.localize("SW5E.LairActionLabel");
            else if (act && act.type)
                labels.featType = game.i18n.localize(data.damage.length ? "SW5E.Attack" : "SW5E.Action");
            else labels.featType = game.i18n.localize("SW5E.Passive");
        }

        // TODO: Something with all this
        // Species Items
        else if (itemData.type === "species") {
            //  labels.species = C.species[data.species];
        }
        // Archetype Items
        else if (itemData.type === "archetype") {
            //  labels.archetype = C.archetype[data.archetype];
        }
        // Background Items
        else if (itemData.type === "background") {
            //  labels.background = C.background[data.background];
        }
        // Class Feature Items
        else if (itemData.type === "classfeature") {
            //  labels.classFeature = C.classFeature[data.classFeature];
        }
        // Deployment Items
        else if (itemData.type === "deployment") {
            //  labels.deployment = C.deployment[data.deployment];
        }
        // Venture Items
        else if (itemData.type === "venture") {
            //  labels.venture = C.venture[data.venture];
        }
        // Fighting Style Items
        else if (itemData.type === "fightingstyle") {
            //  labels.fightingstyle = C.fightingstyle[data.fightingstyle];
        }
        // Fighting Mastery Items
        else if (itemData.type === "fightingmastery") {
            //  labels.fightingmastery = C.fightingmastery[data.fightingmastery];
        }
        // Lightsaber Form Items
        else if (itemData.type === "lightsaberform") {
            //  labels.lightsaberform = C.lightsaberform[data.lightsaberform];
        }

        // Equipment Items
        else if (itemData.type === "equipment") {
            labels.armor = data.armor.value ? `${data.armor.value} ${game.i18n.localize("SW5E.AC")}` : "";
        }

        // Starship Modification Items
        else if (itemData.type === "starshipmod") {
            foundry.utils.setProperty(data, "baseCost.value", data?.baseCost?.value || CONFIG.SW5E.ssModSystemsBaseCost[data.system.value]);
        }

        // Activated Items
        if (data.hasOwnProperty("activation")) {
            // Ability Activation Label
            let act = data.activation || {};
            if (act) labels.activation = [act.cost, C.abilityActivationTypes[act.type]].filterJoin(" ");

            // Target Label
            let tgt = data.target || {};
            if (["none", "touch", "self"].includes(tgt.units)) tgt.value = null;
            if (["none", "self"].includes(tgt.type)) {
                tgt.value = null;
                tgt.units = null;
            }
            labels.target = [tgt.value, C.distanceUnits[tgt.units], C.targetTypes[tgt.type]].filterJoin(" ");

            // Range Label
            let rng = data.range || {};
            if (["none", "touch", "self"].includes(rng.units)) {
                rng.value = null;
                rng.long = null;
            }
            labels.range = [rng.value, rng.long ? `/ ${rng.long}` : null, C.distanceUnits[rng.units]].filterJoin(" ");

            // Duration Label
            let dur = data.duration || {};
            if (["inst", "perm"].includes(dur.units)) dur.value = null;
            labels.duration = [dur.value, C.timePeriods[dur.units]].filterJoin(" ");

            // Recharge Label
            let chg = data.recharge || {};
            labels.recharge = `${game.i18n.localize("SW5E.Recharge")} [${chg.value}${
                parseInt(chg.value) < 6 ? "+" : ""
            }]`;
        }

        // Item Actions
        if (data.hasOwnProperty("actionType")) {
            // Damage
            let dam = data.damage || {};
            if (dam.parts) {
                labels.damage = dam.parts
                    .map((d) => d[0])
                    .join(" + ")
                    .replace(/\+ -/g, "- ");
                labels.damageTypes = dam.parts.map((d) => C.damageTypes[d[1]]).join(", ");
            }
        }

        this.applyModifications();

        // If this item is owned, we prepareFinalAttributes() at the end of actor init
        if (!this.isEmbedded) this.prepareFinalAttributes();
    }

    /* -------------------------------------------- */

    /**
     * Apply modifications.
     */
    applyModifications() {
        this.overrides = {};

        // Get the Item's data
        const item = this;
        const itemData = item.data.data;
        const itemMods = itemData.modify;
        const changes = foundry.utils.flattenObject(itemMods?.changes ?? {});
        const overrides = {};

        if (!itemMods) return;

        // Calculate the type of item modifications accepted
        if (item.type === 'equipment') {
            if (itemData.armor?.type in CONFIG.SW5E.armorTypes) itemMods.type = 'armor';
            else if (itemData.armor?.type in CONFIG.SW5E.miscEquipmentTypes) itemMods.type = itemData.armor?.type;
            else itemMods.type = null;
        }
        else if (item.type === 'weapon') {
            if (itemData.weaponType?.endsWith('LW')) itemMods.type = 'lightweapon';
            else if (itemData.weaponType?.endsWith('VW')) itemMods.type = 'vibroweapon';
            else if (itemData.weaponType?.endsWith('B')) itemMods.type = 'blaster';
            else itemMods.type = 'vibroweapon';
        }
        else itemMods.type = null;

        if (game.settings.get("sw5e", "disableItemMods") || foundry.utils.isObjectEmpty(changes)) return;

        for (const change in changes) {
            // Handle type specific changes
            if (!itemMods.type in CONFIG.SW5E.modificationTypesEquipment &&
                change in ['armor.value', 'armor.dex', 'strength', 'stealth']) continue;
            overrides[`data.${change}`] = changes[change];
        }

        // Handle non-overwrite changes
        if ((itemData.attackBonus || '0') !== '0' && overrides['data.attackBonus']) {
            overrides['data.attackBonus'] = `${itemData.attackBonus} + ${overrides['data.attackBonus']}`;
        } 
        if (itemData.damage?.parts && overrides['data.damage.parts']) {
            overrides['data.damage.parts'] = itemData.damage.parts.concat(overrides['data.damage.parts']);
        }
        if (itemData.armor?.value && overrides['data.armor.value']) overrides['data.armor.value'] += itemData.armor.value;

        let props = null;
        if (item.type === 'weapon') props = CONFIG.SW5E.weaponProperties;
        if (item.type === 'equipment') {
            if (itemData.armor.type in CONFIG.SW5E.armorTypes) props = CONFIG.SW5E.armorProperties;
            if (itemData.armor.type in CONFIG.SW5E.castingEquipmentTypes) props = CONFIG.SW5E.castingProperties;
        }
        if (props) {
            for (const [prop, propData] of Object.entries(props)) {
                if (propData.type === "Number" && overrides[`data.properties.${prop}`]) {
                    if (itemData.properties[prop]) overrides[`data.properties.${prop}`] += Number(itemData.properties[prop]);
                    if (propData.min !== undefined) overrides[`data.properties.${prop}`] = Math.max(overrides[`data.properties.${prop}`], propData.min);
                    if (propData.max !== undefined) overrides[`data.properties.${prop}`] = Math.min(overrides[`data.properties.${prop}`], propData.max);
                }
            }
        }

        for (const prop of Object.keys(overrides)){
            foundry.utils.setProperty(this.data, prop, overrides[prop]);
        }
        this.overrides = foundry.utils.expandObject(overrides);
    }

    /* -------------------------------------------- */


    /**
     * Prepare advancement objects from stored advancement data.
     * @protected
     */
    _prepareAdvancement() {
        const minAdvancementLevel = ["class", "archetype"].includes(this.type) ? 1 : 0;
        const maxLevel = this.maxAdvancementLevel;
        this.advancement = {
            byId: {},
            byLevel: Object.fromEntries(
                Array.fromRange(maxLevel + 1).slice(minAdvancementLevel).map(l => [l, []])
            ),
            byType: {},
            needingConfiguration: []
        };
        for ( const advancementData of this.data.data.advancement ?? [] ) {
            const Advancement = game.sw5e.advancement.types[`${advancementData.type}Advancement`];
            if ( !Advancement ) continue;
            const advancement = new Advancement(this, advancementData);
            this.advancement.byId[advancement.id] = advancement;
            this.advancement.byType[advancementData.type] ??= [];
            this.advancement.byType[advancementData.type].push(advancement);
            advancement.levels.forEach(l => this.advancement.byLevel[l].push(advancement));
            if ( !advancement.levels.length ) this.advancement.needingConfiguration.push(advancement);
        }
        Object.entries(this.advancement.byLevel).forEach(([lvl, data]) => data.sort((a, b) => {
            return a.sortingValueForLevel(lvl).localeCompare(b.sortingValueForLevel(lvl));
        }));
    }

    /* -------------------------------------------- */

    /**
     * Compute item attributes which might depend on prepared actor data. If this item is
     * embedded this method will be called after the actor's data is prepared. Otherwise it
     * will be called at the end of `Item5e#prepareDerivedData`.
     */
    prepareFinalAttributes() {
        // Proficiency
        if (this.type === "weapon" && this.data.data.weaponType in CONFIG.SW5E.weaponStarshipTypes) this.data.data.proficient = true;
        const isProficient = this.type === "power" || this.data.data.proficient; // Always proficient in power attacks.
        this.data.data.prof = new Proficiency(this.actor?.data.data.attributes.prof, isProficient);

        if ( this.type === "class" ) this.data.data.isOriginalClass = this.isOriginalClass;

        if (this.data.data.hasOwnProperty("actionType")) {
            // Ability checks
            this.labels.abilityCheck = game.i18n.format("SW5E.AbilityPromptTitle", {
                ability: CONFIG.SW5E.abilities[this.data.data?.ability]
            });

            // Saving throws
            this.getSaveDC();

            // To Hit
            this.getAttackToHit();

            // Limited Uses
            this.prepareMaxUses();

            // Damage Label
            this.getDerivedDamageLabel();
        }
    }

    /* -------------------------------------------- */

    /**
     * Populate a label with the compiled and simplified damage formula based on owned item
     * actor data. This is only used for display purposes and is not related to `Item5e#rollDamage`.
     * @returns {{damageType: string, formula: string, label: string}[]}
     */
    getDerivedDamageLabel() {
        const itemData = this.data.data;
        if (!this.hasDamage || !itemData || !this.isEmbedded) return [];
        const rollData = this.getRollData();
        const damageLabels = { ...CONFIG.SW5E.damageTypes, ...CONFIG.SW5E.healingTypes };
        const derivedDamage = itemData.damage?.parts?.map((damagePart) => {
            let formula;
            try {
                const roll = new Roll(damagePart[0], rollData);
                formula = simplifyRollFormula(roll.formula, {preserveFlavor: true});
            } catch (err) {
                console.warn(`Unable to simplify formula for ${this.name}: ${err}`);
            }
            const damageType = damagePart[1];
            return { formula, damageType, label: `${formula} ${damageLabels[damageType] ?? ""}` };
        });
        this.labels.derivedDamage = derivedDamage;
        return derivedDamage;
    }

    /* -------------------------------------------- */

    /**
     * Update the derived power DC for an item that requires a saving throw.
     * @returns {number|null}
     */
    getSaveDC() {
        if (!this.hasSave) return;
        const save = this.data.data?.save;

        // Actor power-DC based scaling
        if (save.scaling === "power") {
            switch (this.data.data.school) {
                case "lgt": {
                    save.dc = this.isEmbedded
                        ? getProperty(this.actor.data, "data.attributes.powerForceLightDC")
                        : null;
                    break;
                }
                case "uni": {
                    save.dc = this.isEmbedded ? getProperty(this.actor.data, "data.attributes.powerForceUnivDC") : null;
                    break;
                }
                case "drk": {
                    save.dc = this.isEmbedded ? getProperty(this.actor.data, "data.attributes.powerForceDarkDC") : null;
                    break;
                }
                case "tec": {
                    save.dc = this.isEmbedded ? getProperty(this.actor.data, "data.attributes.powerTechDC") : null;
                    break;
                }
            }
        }

        // Ability-score based scaling
        else if (save.scaling !== "flat") {
            save.dc = this.isEmbedded ? getProperty(this.actor.data, `data.abilities.${save.scaling}.dc`) : null;
        }

        // Update labels
        const abl = CONFIG.SW5E.abilities[save.ability] ?? "";
        this.labels.save = game.i18n.format("SW5E.SaveDC", {dc: save.dc || "", ability: abl});
        return save.dc;
    }

    /* -------------------------------------------- */

    /**
     * Update a label to the Item detailing its total to hit bonus.
     * Sources:
     * - item document's innate attack bonus
     * - item's actor's proficiency bonus if applicable
     * - item's actor's global bonuses to the given item type
     * - item's ammunition if applicable
     *
     * @returns {{rollData: object, parts: string[]}|null}  Data used in the item's Attack roll.
     */
    getAttackToHit() {
        const itemData = this.data.data;
        if (!this.hasAttack || !itemData) return;
        const rollData = this.getRollData();

        // Use wisdom on attack rolls for starship weapons, unless an item specific ability is set
        if (rollData && !itemData.ability && (itemData.weaponType ?? "").search("(starship)") !== -1)
            rollData.mod = rollData.abilities.wis?.mod;

        // Define Roll bonuses
        const parts = [];

        // Include the item's innate attack bonus as the initial value and label
        if (itemData.attackBonus) {
            parts.push(itemData.attackBonus);
            this.labels.toHit = !/^[+-]/.test(itemData.attackBonus) ? `+ ${itemData.attackBonus}` : itemData.attackBonus;
        }

        // Take no further action for un-owned items
        if (!this.isEmbedded) return {rollData, parts};

        // Ability score modifier
        parts.push("@mod");

        // Add proficiency bonus if an explicit proficiency flag is present or for non-item features
        if (!["weapon", "consumable"].includes(this.data.type) || itemData.proficient) {
            parts.push("@prof");
            if (this.data.data.prof?.hasProficiency) {
                rollData.prof = this.data.data.prof.term;
            }
        }

        // Actor-level global bonus to attack rolls
        const actorBonus = this.actor.data.data.bonuses?.[itemData.actionType] || {};
        if (actorBonus.attack) parts.push(actorBonus.attack);

        // One-time bonus provided by consumed ammunition
        if (itemData.consume?.type === "ammo" && this.actor.items) {
            const ammoItemData = this.actor.items.get(itemData.consume.target)?.data;

            if (ammoItemData) {
                const ammoItemQuantity = ammoItemData.data.quantity;
                const ammoCanBeConsumed = ammoItemQuantity && ammoItemQuantity - (itemData.consume.amount ?? 0) >= 0;
                const ammoItemAttackBonus = ammoItemData.data.attackBonus;
                const ammoIsTypeConsumable =
                    ammoItemData.type === "consumable" && ammoItemData.data.consumableType === "ammo";
                if (ammoCanBeConsumed && ammoItemAttackBonus && ammoIsTypeConsumable) {
                    parts.push("@ammo");
                    rollData.ammo = ammoItemAttackBonus;
                }
            }
        }

        // Condense the resulting attack bonus formula into a simplified label
        const roll = new Roll(parts.join("+"), rollData);
        const formula = simplifyRollFormula(roll.formula) || "0";
        this.labels.toHit = !/^[+-]/.test(formula) ? `+ ${formula}` : formula;

        // Update labels and return the prepared roll data
        return {rollData, parts};
    }

    /* -------------------------------------------- */

    /**
     * Retrieve an item's critical hit threshold. Uses the smallest value from among the
     * following sources:
     * - item document
     * - item document's actor (if it has one)
     * - the constant '20' - item document's keen property (if it has one)
     *
     * @returns {number|null}  The minimum value that must be rolled to be considered a critical hit.
     */
    getCriticalThreshold() {
        const itemData = this.data.data;
        const actorFlags = this.actor.data.flags.sw5e || {};
        if (!this.hasAttack || !itemData) return;

        // Get the actor's critical threshold
        let actorThreshold = null;

        if (this.data.type === "weapon") {
            actorThreshold = actorFlags.weaponCriticalThreshold;
        } else if (this.data.type === "power") {
            actorThreshold = actorFlags.powerCriticalThreshold;
        }

        // Return the lowest of the the item and actor thresholds
        return Math.min(itemData.critical?.threshold ?? Math.max(20 - (itemData?.properties?.ken ?? 0), 1), actorThreshold ?? 20);
    }

    /* -------------------------------------------- */

    /**
     * Retrieve an item's number of bonus dice on a critical hit. Uses the sum of the extra damage from the
     * following sources:
     * - item entity's brutal property (if it has one)
     * - item entity's actor (if it has one)
     *
     * @returns {number|null}  The extra dice of damage dealt on a critical hit.
     */
    getCriticalExtraDice() {
        const itemData = this.data.data;
        const actorFlags = this.actor.data.flags.sw5e || {};
        if (!this.hasAttack || !itemData) return;

        let dice = 0;

        // Get the actor's extra damage
        if (itemData.actionType === "mwak") dice += this.actor.getFlag("sw5e", "meleeCriticalDamageDice") ?? 0;
        // TODO: Maybe add flags for the other attack types?

        // Get the item's extra damage
        dice += itemData.properties?.bru ?? 0;

        return dice;
    }

    /* -------------------------------------------- */

    /**
     * Populates the max uses of an item. If the item is an owned item and the `max`
     * is not numeric, calculate based on actor data.
     */
    prepareMaxUses() {
        const data = this.data.data;
        if (!data.uses?.max) return;
        let max = data.uses.max;

        // If this is an owned item and the max is not numeric, we need to calculate it
        if (this.isEmbedded && !Number.isNumeric(max)) {
            if (this.actor.data === undefined) return;
            try {
                max = Roll.replaceFormulaData(max, this.actor.getRollData(), {missing: 0, warn: true});
                max = Roll.safeEval(max);
            } catch (e) {
                console.error("Problem preparing Max uses for", this.data.name, e);
                return;
            }
        }
        data.uses.max = Number(max);
    }

    /* -------------------------------------------- */

    /**
     * Roll the item to Chat, creating a chat card which contains follow up attack or damage roll options
     * @param {object} [options]
     * @param {boolean} [options.configureDialog]     Display a configuration dialog for the item roll, if applicable?
     * @param {string} [options.rollMode]             The roll display mode with which to display (or not) the card
     * @param {boolean} [options.createMessage]       Whether to automatically create a chat message (if true) or simply
     *                                                return the prepared chat message data (if false).
     * @returns {Promise<ChatMessage|object|void>}
     */
    async roll({configureDialog = true, rollMode, createMessage = true} = {}) {
        let item = this;
        const id = this.data.data; // Item system data
        const actor = this.actor;
        const starship = actor.getStarship();
        const ad = actor.data.data; // Actor system data

        // Reference aspects of the item data necessary for usage
        const hasArea = this.hasAreaTarget; // Is the ability usage an AoE?
        const resource = id.consume || {}; // Resource consumption
        const resourceTarget = actor.items.get(resource.target);
        const recharge = id.recharge || {}; // Recharge mechanic
        const uses = id?.uses ?? {}; // Limited uses
        const isPower = this.type === "power"; // Does the item require a power slot?
        // TODO: Possibly Mod this to not consume slots based on class?
        // We could use this for feats and architypes that let a character cast one slot every rest or so
        const requirePowerSlot = isPower && id.level > 0 && CONFIG.SW5E.powerUpcastModes.includes(id.preparation.mode);

        // Define follow-up actions resulting from the item usage
        let createMeasuredTemplate = hasArea; // Trigger a template creation
        let consumeRecharge = !!recharge.value; // Consume recharge
        let consumeResource =
            !!resource.target &&
            (!item.hasAttack ||
                (resource.type !== "ammo" &&
                    !(resource.type === "charges" && resourceTarget?.data.data.consumableType === "ammo"))); // Consume a linked (non-ammo) resource
        let consumePowerSlot = requirePowerSlot; // Consume a power slot
        let consumeUsage = !!uses.per; // Consume limited uses
        let consumeQuantity = uses.autoDestroy; // Consume quantity of the item in lieu of uses
        let consumePowerLevel = null; // Consume a specific category of power slot
        if (requirePowerSlot) consumePowerLevel = id.preparation.mode === "pact" ? "pact" : `power${id.level}`;

        // Display a configuration dialog to customize the usage
        const needsConfiguration =
            createMeasuredTemplate ||
            consumeRecharge ||
            (consumeResource && !["simpleB", "martialB"].includes(id.weaponType)) ||
            consumePowerSlot ||
            (consumeUsage && !["simpleB", "martialB"].includes(id.weaponType));
        if (configureDialog && needsConfiguration) {
            const configuration = await AbilityUseDialog.create(this);
            if (!configuration) return;

            // Determine consumption preferences
            createMeasuredTemplate = Boolean(configuration.placeTemplate);
            consumeUsage = Boolean(configuration.consumeUse);
            consumeRecharge = Boolean(configuration.consumeRecharge);
            consumeResource = Boolean(configuration.consumeResource);
            consumePowerSlot = Boolean(configuration.consumeSlot);

            // Handle power upcasting
            if (requirePowerSlot) {
                consumePowerLevel = `power${configuration.level}`;
                if (consumePowerSlot === false) consumePowerLevel = null;
                const upcastLevel = parseInt(configuration.level);
                if ( !Number.isNaN(upcastLevel) && (upcastLevel !== id.level) ) {
                    item = this.clone({"data.level": upcastLevel}, {keepId: true});
                    item.data.update({_id: this.id}); // Retain the original ID (needed until 0.8.2+)
                    item.prepareFinalAttributes(); // Power save DC, etc...
                }
            }
        }

        // Determine whether the item can be used by testing for resource consumption
        const usage = item._getUsageUpdates({
            consumeRecharge,
            consumeResource,
            consumePowerLevel,
            consumeUsage,
            consumeQuantity
        });
        if (!usage) return;

        const {actorUpdates, itemUpdates, resourceUpdates, starshipUpdates} = usage;

        // Commit pending data updates
        if (!foundry.utils.isObjectEmpty(itemUpdates)) await item.update(itemUpdates);
        if (consumeQuantity && item.data.data.quantity === 0) await item.delete();
        if (!foundry.utils.isObjectEmpty(actorUpdates)) await actor.update(actorUpdates);
        if (starship && !foundry.utils.isObjectEmpty(starshipUpdates)) await starship.update(starshipUpdates);
        if ( resourceUpdates.length ) await actor.updateEmbeddedDocuments("Item", resourceUpdates);

        // Initiate measured template creation
        if (createMeasuredTemplate) {
            const template = game.sw5e.canvas.AbilityTemplate.fromItem(item);
            if (template) template.drawPreview();
        }

        // Create or return the Chat Message data
        return item.displayCard({rollMode, createMessage});
    }

    /* -------------------------------------------- */

    /**
     * Verify that the consumed resources used by an Item are available.
     * Otherwise display an error and return false.
     * @param {object} options
     * @param {boolean} options.consumeQuantity       Consume quantity of the item if other consumption modes are not
     *                                                available?
     * @param {boolean} options.consumeRecharge       Whether the item consumes the recharge mechanic
     * @param {boolean} options.consumeResource       Whether the item consumes a limited resource
     * @param {string|null} options.consumePowerLevel The category of power slot to consume, or null
     * @param {boolean} options.consumeUsage          Whether the item consumes a limited usage
     * @returns {object|boolean}                      A set of data changes to apply when the item is used, or false
     * @private
     */
    _getUsageUpdates({consumeQuantity, consumeRecharge, consumeResource, consumePowerLevel, consumeUsage}) {
        // Reference item data
        const id = this.data.data;
        const actorUpdates = {};
        const itemUpdates = {};
        const resourceUpdates = [];
        const starshipUpdates = {};

        // Consume Recharge
        if (consumeRecharge) {
            const recharge = id.recharge || {};
            if (recharge.charged === false) {
                ui.notifications.warn(game.i18n.format("SW5E.ItemNoUses", {name: this.name}));
                return false;
            }
            itemUpdates["data.recharge.charged"] = false;
        }

        // Consume Limited Resource
        if (consumeResource) {
            const canConsume = this._handleConsumeResource(itemUpdates, actorUpdates, resourceUpdates, starshipUpdates);
            if (canConsume === false) return false;
        }

        // Consume Power Slots and Force/Tech Points
        if (consumePowerLevel) {
            if (Number.isNumeric(consumePowerLevel)) consumePowerLevel = `power${consumePowerLevel}`;
            const level = this.actor?.data.data.powers[consumePowerLevel];
            const fp = this.actor.data.data.attributes.force.points;
            const tp = this.actor.data.data.attributes.tech.points;
            const powerCost = parseInt(id.level, 10) + 1;
            const innatePower = this.actor.data.data.attributes.powercasting === "innate";
            if (!innatePower) {
                switch (id.school) {
                    case "lgt":
                    case "uni":
                    case "drk": {
                        const powers = Number(level?.fvalue ?? 0);
                        if (powers === 0) {
                            const label = game.i18n.localize(`SW5E.PowerLevel${id.level}`);
                            ui.notifications.warn(
                                game.i18n.format("SW5E.PowerCastNoSlots", {name: this.name, level: label})
                            );
                            return false;
                        }
                        actorUpdates[`data.powers.${consumePowerLevel}.fvalue`] = Math.max(powers - 1, 0);
                        if (fp.temp >= powerCost) {
                            actorUpdates["data.attributes.force.points.temp"] = fp.temp - powerCost;
                        } else {
                            actorUpdates["data.attributes.force.points.value"] = fp.value + fp.temp - powerCost;
                            actorUpdates["data.attributes.force.points.temp"] = 0;
                        }
                        break;
                    }
                    case "tec": {
                        const powers = Number(level?.tvalue ?? 0);
                        if (powers === 0) {
                            const label = game.i18n.localize(`SW5E.PowerLevel${id.level}`);
                            ui.notifications.warn(
                                game.i18n.format("SW5E.PowerCastNoSlots", {name: this.name, level: label})
                            );
                            return false;
                        }
                        actorUpdates[`data.powers.${consumePowerLevel}.tvalue`] = Math.max(powers - 1, 0);
                        if (tp.temp >= powerCost) {
                            actorUpdates["data.attributes.tech.points.temp"] = tp.temp - powerCost;
                        } else {
                            actorUpdates["data.attributes.tech.points.value"] = tp.value + tp.temp - powerCost;
                            actorUpdates["data.attributes.tech.points.temp"] = 0;
                        }
                        break;
                    }
                }
            }
        }

        // Consume Limited Usage
        if (consumeUsage) {
            const uses = id.uses || {};
            const available = Number(uses.value ?? 0);
            let used = false;

            // Reduce usages
            const remaining = Math.max(available - 1, 0);
            if (available >= 1) {
                used = true;
                itemUpdates["data.uses.value"] = remaining;
            }

            // Reduce quantity if not reducing usages or if usages hit 0 and we are set to consumeQuantity
            if (consumeQuantity && (!used || remaining === 0)) {
                const q = Number(id.quantity ?? 1);
                if (q >= 1) {
                    used = true;
                    itemUpdates["data.quantity"] = Math.max(q - 1, 0);
                    itemUpdates["data.uses.value"] = uses.max ?? 1;
                }
            }

            // If the item was not used, return a warning
            if (!used) {
                ui.notifications.warn(game.i18n.format("SW5E.ItemNoUses", {name: this.name}));
                return false;
            }
        }

        // Consume Weapon Reload
        if (this.type === "weapon" && (id.properties.rel || id.properties.ovr)) {
            if (id.ammo.value <= 0) {
                if (id.properties.rel) ui.notifications.warn(game.i18n.format("SW5E.ItemReloadNeeded", {name: this.name}));
                else if (id.properties.ovr) ui.notifications.warn(game.i18n.format("SW5E.ItemCoolDownNeeded", {name: this.name}));
                return false;
            }
            itemUpdates["data.ammo.value"] = id.ammo.value - 1;
        }

        // Return the configured usage
        return {itemUpdates, actorUpdates, resourceUpdates, starshipUpdates};
    }

    /* -------------------------------------------- */

    /**
     * Handle update actions required when consuming an external resource
     * @param {object} itemUpdates        An object of data updates applied to this item
     * @param {object} actorUpdates       An object of data updates applied to the item owner (Actor)
     * @param {object[]} resourceUpdates  An object of data updates applied to a different resource item (Item)
     * @param {object} starshipUpdates    An object of data updates applied to the item owner's deployed starship (Actor)
     * @returns {boolean|void}            Return false to block further progress, or return nothing to continue
     * @private
     */
    _handleConsumeResource(itemUpdates, actorUpdates, resourceUpdates, starshipUpdates) {
        const actor = this.actor;
        const starship = actor.getStarship();
        const itemData = this.data.data;
        let consume = itemData.consume || {};
        if (!consume.type) return;

        // No consumed target
        const typeLabel = CONFIG.SW5E.abilityConsumptionTypes[consume.type];
        if (!consume.target) {
            ui.notifications.warn(
                game.i18n.format("SW5E.ConsumeWarningNoResource", {name: this.name, type: typeLabel})
            );
            return false;
        }

        // Identify the consumed resource and its current quantity
        let resource = null;
        let amount = Number(consume.amount ?? 1);
        let quantity = 0;
        switch (consume.type) {
            case "attribute":
                resource = getProperty(actor.data.data, consume.target);
                quantity = resource || 0;
                break;
            case "ammo":
            case "material":
                resource = actor.items.get(consume.target);
                quantity = resource ? resource.data.data.quantity : 0;
                break;
            case "hitDice":
                const denom = !["smallest", "largest"].includes(consume.target) ? consume.target : false;
                resource = Object.values(actor.classes).filter(cls => !denom || (cls.data.data.hitDice === denom));
                quantity = resource.reduce((count, cls) => count + cls.data.data.levels - cls.data.data.hitDiceUsed, 0);
                break;
            case "charges":
                resource = actor.items.get(consume.target);
                if (!resource) break;
                const uses = resource.data.data.uses;
                if (uses.per && uses.max) quantity = uses.value;
                else if (resource.data.data.recharge?.value) {
                    quantity = resource.data.data.recharge.charged ? 1 : 0;
                    amount = 1;
                }
                break;
            case "powerdice":
                if (!starship) {
                    ui.notifications.warn(game.i18n.format("SW5E.ConsumeWarningNotDeployed", {name: this.name, actor: actor.name}));
                    return false;
                }
                resource = getProperty(starship.data.data, consume.target);
                quantity = resource || 0;
                break;
        }

        // Verify that a consumed resource is available
        if (resource === undefined) {
            ui.notifications.warn(game.i18n.format("SW5E.ConsumeWarningNoSource", {name: this.name, type: typeLabel}));
            return false;
        }

        // Verify that the required quantity is available
        let remaining = quantity - amount;
        if (remaining < 0 && consume.type === "powerdice") {
            consume = {
                target: "attributes.power.central.value",
                type: "powerdice"
            }
            resource = getProperty(starship.data.data, consume.target);
            quantity = resource || 0;
            remaining = quantity - amount;
        }
        if (remaining < 0) {
            ui.notifications.warn(
                game.i18n.format("SW5E.ConsumeWarningNoQuantity", {name: this.name, type: typeLabel})
            );
            return false;
        }

        // Define updates to provided data objects
        switch (consume.type) {
            case "attribute":
                actorUpdates[`data.${consume.target}`] = remaining;
                break;
            case "ammo":
            case "material":
                resourceUpdates.push({_id: consume.target, "data.quantity": remaining});
                break;
            case "hitDice":
                if ( ["smallest", "largest"].includes(consume.target) ) resource = resource.sort((lhs, rhs) => {
                let sort = lhs.data.data.hitDice.localeCompare(rhs.data.data.hitDice, "en", {numeric: true});
                if ( consume.target === "largest" ) sort *= -1;
                    return sort;
                });
                let toConsume = consume.amount;
                for ( const cls of resource ) {
                    const d = cls.data.data;
                    const available = (toConsume > 0 ? d.levels : 0) - d.hitDiceUsed;
                    const delta = toConsume > 0 ? Math.min(toConsume, available) : Math.max(toConsume, available);
                    if ( delta !== 0 ) {
                        resourceUpdates.push({_id: cls.id, "data.hitDiceUsed": d.hitDiceUsed + delta});
                        toConsume -= delta;
                        if ( toConsume === 0 ) break;
                    }
                }
            case "charges":
                const uses = resource.data.data.uses || {};
                const recharge = resource.data.data.recharge || {};
                const data = {_id: consume.target};
                if ( uses.per && uses.max ) data["data.uses.value"] = remaining;
                else if ( recharge.value ) data["data.recharge.charged"] = false;
                resourceUpdates.push(data);
                break;
            case "powerdice":
                starshipUpdates[`data.${consume.target}`] = remaining;
                break;
        }
    }

    /* -------------------------------------------- */

    /**
     * Display the chat card for an Item as a Chat Message
     * @param {object} [options]                Options which configure the display of the item chat card
     * @param {string} [options.rollMode]       The message visibility mode to apply to the created card
     * @param {boolean} [options.createMessage] Whether to automatically create a ChatMessage document (if true), or only
     *                                          return the prepared message data (if false)
     * @returns {ChatMessage|object}            Chat message if `createMessage` is true, otherwise an object containing message data.
     */
    async displayCard({rollMode, createMessage = true} = {}) {
        // Render the chat card template
        const token = this.actor.token;
        const templateData = {
            actor: this.actor.data,
            tokenId: token?.uuid || null,
            item: this.data,
            data: this.getChatData(this.actor.owner),
            labels: this.labels,
            hasAttack: this.hasAttack,
            isHealing: this.isHealing,
            hasDamage: this.hasDamage,
            isVersatile: this.isVersatile,
            isPower: this.data.type === "power",
            hasSave: this.hasSave,
            hasAreaTarget: this.hasAreaTarget,
            isTool: this.data.type === "tool",
            hasAbilityCheck: this.hasAbilityCheck
        };
        const html = await renderTemplate("systems/sw5e/templates/chat/item-card.html", templateData);

        // Create the ChatMessage data object
        const chatData = {
            user: game.user.data._id,
            type: CONST.CHAT_MESSAGE_TYPES.OTHER,
            content: html,
            flavor: this.data.data.chatFlavor || this.name,
            speaker: ChatMessage.getSpeaker({actor: this.actor, token}),
            flags: {"core.canPopout": true}
        };

        // If the Item was destroyed in the process of displaying its card - embed the item data in the chat message
        if (this.data.type === "consumable" && !this.actor.items.has(this.id)) {
            chatData.flags["sw5e.itemData"] = this.data;
        }

        // Apply the roll mode to adjust message visibility
        ChatMessage.applyRollMode(chatData, rollMode || game.settings.get("core", "rollMode"));

        // Create the Chat Message or return its data
        return createMessage ? ChatMessage.create(chatData) : chatData;
    }

    /* -------------------------------------------- */
    /*  Chat Cards                                  */
    /* -------------------------------------------- */

    /**
     * Prepare an object of chat data used to display a card for the Item in the chat log.
     * @param {object} htmlOptions    Options used by the TextEditor.enrichHTML function.
     * @returns {object}              An object of chat data to render.
     */
    getChatData(htmlOptions = {}) {
        const data = foundry.utils.deepClone(this.data.data);
        const labels = this.labels;

        // Rich text description
        data.description.value = TextEditor.enrichHTML(data.description.value, htmlOptions);

        // Item type specific properties
        const props = [];
        const fn = this[`_${this.data.type}ChatData`];
        if (fn) fn.bind(this)(data, labels, props);

        // Equipment properties
        if (data.hasOwnProperty("equipped") && !["loot", "tool"].includes(this.data.type)) {
            if (data.attunement === CONFIG.SW5E.attunementTypes.REQUIRED) {
                props.push(CONFIG.SW5E.attunements[CONFIG.SW5E.attunementTypes.REQUIRED]);
            }
            props.push(
                game.i18n.localize(data.equipped ? "SW5E.Equipped" : "SW5E.Unequipped"),
                game.i18n.localize(data.proficient ? "SW5E.Proficient" : "SW5E.NotProficient")
            );
        }

        // Ability activation properties
        if (data.hasOwnProperty("activation")) {
            props.push(
                labels.activation + (data.activation?.condition ? ` (${data.activation.condition})` : ""),
                labels.target,
                labels.range,
                labels.duration
            );
        }

        // Filter properties and return
        data.properties = props.filter((p) => !!p);
        return data;
    }

    /* -------------------------------------------- */

    /**
     * Prepare chat card data for equipment type items.
     * @param {object} data     Copy of item data being use to display the chat message.
     * @param {object} labels   Specially prepared item labels.
     * @param {string[]} props  Existing list of properties to be displayed. *Will be mutated.*
     * @private
     */
    _equipmentChatData(data, labels, props) {
        props.push(
            CONFIG.SW5E.equipmentTypes[data.armor.type],
            labels.armor || null,
            data.stealth.value ? game.i18n.localize("SW5E.StealthDisadvantage") : null
        );
    }

    /* -------------------------------------------- */

    /**
     * Prepare chat card data for weapon type items.
     * @param {object} data     Copy of item data being use to display the chat message.
     * @param {object} labels   Specially prepared item labels.
     * @param {string[]} props  Existing list of properties to be displayed. *Will be mutated.*
     * @private
     */
    _weaponChatData(data, labels, props) {
        props.push(CONFIG.SW5E.weaponTypes[data.weaponType]);
    }

    /* -------------------------------------------- */

    /**
     * Prepare chat card data for consumable type items.
     * @param {object} data     Copy of item data being use to display the chat message.
     * @param {object} labels   Specially prepared item labels.
     * @param {string[]} props  Existing list of properties to be displayed. *Will be mutated.*
     * @private
     */
    _consumableChatData(data, labels, props) {
        props.push(
            CONFIG.SW5E.consumableTypes[data.consumableType],
            `${data.uses.value}/${data.uses.max} ${game.i18n.localize("SW5E.Charges")}`
        );
        data.hasCharges = data.uses.value >= 0;
    }

    /* -------------------------------------------- */

    /**
     * Prepare chat card data for tool type items.
     * @param {object} data     Copy of item data being use to display the chat message.
     * @param {object} labels   Specially prepared item labels.
     * @param {string[]} props  Existing list of properties to be displayed. *Will be mutated.*
     * @private
     */
    _toolChatData(data, labels, props) {
        props.push(CONFIG.SW5E.abilities[data.ability] || null, CONFIG.SW5E.proficiencyLevels[data.proficient || 0]);
    }

    /* -------------------------------------------- */

    /**
     * Prepare chat card data for loot type items.
     * @param {object} data     Copy of item data being use to display the chat message.
     * @param {object} labels   Specially prepared item labels.
     * @param {string[]} props  Existing list of properties to be displayed. *Will be mutated.*
     * @private
     */
    _lootChatData(data, labels, props) {
        props.push(
            game.i18n.localize("SW5E.ItemTypeLoot"),
            data.weight ? `${data.weight} ${game.i18n.localize("SW5E.AbbreviationLbs")}` : null
        );
    }

    /* -------------------------------------------- */

    /**
     * Render a chat card for Power type data.
     * @param {object} data     Copy of item data being use to display the chat message.
     * @param {object} labels   Specially prepared item labels.
     * @param {string[]} props  Existing list of properties to be displayed. *Will be mutated.*
     * @private
     */
    _powerChatData(data, labels, props) {
        props.push(
            labels.level,
            ...labels.components.tags
        );
    }

    /* -------------------------------------------- */

    /**
     * Prepare chat card data for items of the Feat type.
     * @param {object} data     Copy of item data being use to display the chat message.
     * @param {object} labels   Specially prepared item labels.
     * @param {string[]} props  Existing list of properties to be displayed. *Will be mutated.*
     * @private
     */
    _featChatData(data, labels, props) {
        props.push(data.requirements);
    }

    /* -------------------------------------------- */
    /*  Item Rolls - Attack, Damage, Saves, Checks  */
    /* -------------------------------------------- */

    /**
     * Place an attack roll using an item (weapon, feat, power, or equipment)
     * Rely upon the d20Roll logic for the core implementation
     *
     * @param {object} options        Roll options which are configured and provided to the d20Roll function
     * @returns {Promise<Roll|null>}  A Promise which resolves to the created Roll instance
     */
    async rollAttack(options = {}) {
        const itemData = this.data.data;
        const flags = this.actor.data.flags.sw5e || {};
        if (!this.hasAttack) {
            throw new Error("You may not place an Attack Roll with this Item.");
        }
        let title = `${this.name} - ${game.i18n.localize("SW5E.AttackRoll")}`;

        // Get the parts and rollData for this item's attack
        const {parts, rollData} = this.getAttackToHit();

        // Handle ammunition consumption
        delete this._ammo;
        let ammo = null;
        let ammoUpdate = null;
        const consume = itemData.consume;
        if (consume?.type === "ammo") {
            ammo = this.actor.items.get(consume.target);
            if (ammo?.data) {
                const q = ammo.data.data.quantity;
                const consumeAmount = consume.amount ?? 0;
                if (q && q - consumeAmount >= 0) {
                    this._ammo = ammo;
                    title += ` [${ammo.name}]`;
                }
            }

            // Get pending ammunition update
            const usage = this._getUsageUpdates({consumeResource: true});
            if (usage === false) return null;
            ammoUpdate = usage.resourceUpdates || [];
        } else if (consume?.type === "charges") {
            ammo = this.actor.items.get(consume.target);
            if (ammo?.data?.data?.consumableType === "ammo") {
                const uses = ammo.data.data.uses;
                if (uses.per && uses.max) {
                    const q = ammo.data.data.uses.value;
                    const consumeAmount = consume.amount ?? 0;
                    if (q && q - consumeAmount >= 0) {
                        this._ammo = ammo;
                        title += ` [${ammo.name}]`;
                    }
                }

                // Get pending ammunition update
                const usage = this._getUsageUpdates({consumeResource: true});
                if (usage === false) return null;
                ammoUpdate = usage.resourceUpdates || {};
            }
        }

        // Compose roll options
        let rollConfig = {
            parts: parts,
            actor: this.actor,
            data: rollData,
            title: title,
            flavor: title,
            dialogOptions: {
                width: 400,
                top: options.event ? options.event.clientY - 80 : null,
                left: window.innerWidth - 710
            },
            messageData: {
                "flags.sw5e.roll": {type: "attack", itemId: this.id},
                "speaker": ChatMessage.getSpeaker({actor: this.actor})
            }
        };

        // Critical hit thresholds
        rollConfig.critical = this.getCriticalThreshold();

        // Elven Accuracy
        if (flags.elvenAccuracy && ["dex", "int", "wis", "cha"].includes(this.abilityMod)) {
            rollConfig.elvenAccuracy = true;
        }

        // Apply Halfling Lucky
        if (flags.halflingLucky) rollConfig.halflingLucky = true;

        // Compose calculated roll options with passed-in roll options
        rollConfig = mergeObject(rollConfig, options);

        // Invoke the d20 roll helper
        const roll = await d20Roll(rollConfig);
        if (roll === null) return null;

        // Commit ammunition consumption on attack rolls resource consumption if the attack roll was made
        if ( ammo && ammoUpdate.length ) await this.actor?.updateEmbeddedDocuments("Item", ammoUpdate);
        return roll;
    }

    /* -------------------------------------------- */

    /**
     * Place a damage roll using an item (weapon, feat, power, or equipment)
     * Rely upon the damageRoll logic for the core implementation.
     * @param {object} [config]
     * @param {MouseEvent} [config.event]    An event which triggered this roll, if any
     * @param {boolean} [config.critical]    Should damage be rolled as a critical hit?
     * @param {number} [config.powerLevel]   If the item is a power, override the level for damage scaling
     * @param {boolean} [config.versatile]   If the item is a weapon, roll damage using the versatile formula
     * @param {object} [config.options]      Additional options passed to the damageRoll function
     * @returns {Promise<Roll>}              A Promise which resolves to the created Roll instance, or null if the action
     *                                       cannot be performed.
     */
    rollDamage({critical = false, event = null, powerLevel = null, versatile = false, options = {}} = {}) {
        if (!this.hasDamage) throw new Error("You may not make a Damage Roll with this Item.");
        const itemData = this.data.data;
        const actorData = this.actor.data.data;
        const messageData = {
            "flags.sw5e.roll": {type: "damage", itemId: this.id},
            "speaker": ChatMessage.getSpeaker({actor: this.actor})
        };

        // Get roll data
        const parts = itemData.damage.parts.map((d) => d[0]);
        const rollData = this.getRollData();
        if (powerLevel) rollData.item.level = powerLevel;

        // Configure the damage roll
        const actionFlavor = game.i18n.localize(itemData.actionType === "heal" ? "SW5E.Healing" : "SW5E.DamageRoll");
        const title = `${this.name} - ${actionFlavor}`;
        const rollConfig = {
            actor: this.actor,
            critical: critical ?? event?.altKey ?? false,
            data: rollData,
            event: event,
            fastForward: event ? event.shiftKey || event.altKey || event.ctrlKey || event.metaKey : false,
            parts: parts,
            title: title,
            flavor: this.labels.damageTypes.length ? `${title} (${this.labels.damageTypes})` : title,
            dialogOptions: {
                width: 400,
                top: event ? event.clientY - 80 : null,
                left: window.innerWidth - 710
            },
            messageData
        };

        // Adjust damage from versatile usage
        if (versatile && itemData.damage.versatile) {
            parts[0] = itemData.damage.versatile;
            messageData["flags.sw5e.roll"].versatile = true;
        }

        // Scale damage from up-casting powers
        if (this.data.type === "power") {
            if (itemData.scaling.mode === "atwill") {
                let level;
                if (this.actor.type === "character") level = actorData.details.level;
                else if (itemData.preparation.mode === "innate") level = Math.ceil(actorData.details.cr);
                else if (itemData.school === "tec") level = actorData.details.powerTechLevel;
                else if (["lgt", "drk", "uni"].includes(itemData.school)) level = actorData.details.powerForceLevel;
                else level = actorData.details.powerLevel;
                this._scaleAtWillDamage(parts, itemData.scaling.formula, level, rollData);
            } else if (powerLevel && itemData.scaling.mode === "level" && itemData.scaling.formula) {
                const scaling = itemData.scaling.formula;
                this._scalePowerDamage(parts, itemData.level, powerLevel, scaling, rollData);
            }
        }

        // Add damage bonus formula
        const actorBonus = getProperty(actorData, `bonuses.${itemData.actionType}`) || {};
        if (actorBonus.damage && parseInt(actorBonus.damage) !== 0) {
            parts.push(actorBonus.damage);
        }

        // Handle ammunition damage
        const ammoData = this._ammo?.data;

        // Only add the ammunition damage if the ammution is a consumable with type 'ammo'
        if (this._ammo && ammoData.type === "consumable" && ammoData.data.consumableType === "ammo") {
            parts.push("@ammo");
            rollData.ammo = ammoData.data.damage.parts.map((p) => p[0]).join("+");
            rollConfig.flavor += ` [${this._ammo.name}]`;
            delete this._ammo;
        }

        // Factor in extra critical damage dice from the item and actor
        rollConfig.criticalBonusDice = this.getCriticalExtraDice();

        // Factor in extra weapon-specific critical damage
        if (itemData.critical?.damage) {
            rollConfig.criticalBonusDamage = itemData.critical.damage;
        }

        // Call the roll helper utility
        return damageRoll(foundry.utils.mergeObject(rollConfig, options));
    }

    /* -------------------------------------------- */

    /**
     * Adjust an at-will damage formula to scale it for higher level characters and monsters.
     * @param {string[]} parts   The original parts of the damage formula.
     * @param {string} scale     The scaling formula.
     * @param {number} level     Level at which the power is being cast.
     * @param {object} rollData  A data object that should be applied to the scaled damage roll.
     * @returns {string[]}       The parts of the damage formula with the scaling applied.
     * @private
     */
    _scaleAtWillDamage(parts, scale, level, rollData) {
        const add = Math.floor((level + 1) / 6);
        if (add === 0) return;
        return this._scaleDamage(parts, scale || parts.join(" + "), add, rollData);
    }

    /* -------------------------------------------- */

    /**
     * Adjust the power damage formula to scale it for power level up-casting.
     * @param {string[]} parts      The original parts of the damage formula.
     * @param {number} baseLevel    Default level for the power.
     * @param {number} powerLevel   Level at which the power is being cast.
     * @param {string} formula      The scaling formula.
     * @param {object} rollData     A data object that should be applied to the scaled damage roll.
     * @returns {string[]}          The parts of the damage formula with the scaling applied.
     * @private
     */
    _scalePowerDamage(parts, baseLevel, powerLevel, formula, rollData) {
        const upcastLevels = Math.max(powerLevel - baseLevel, 0);
        if (upcastLevels === 0) return parts;
        this._scaleDamage(parts, formula, upcastLevels, rollData);
    }

    /* -------------------------------------------- */

    /**
     * Scale an array of damage parts according to a provided scaling formula and scaling multiplier.
     * @param {string[]} parts    The original parts of the damage formula.
     * @param {string} scaling    The scaling formula.
     * @param {number} times      A number of times to apply the scaling formula.
     * @param {object} rollData   A data object that should be applied to the scaled damage roll
     * @returns {string[]}        The parts of the damage formula with the scaling applied.
     * @private
     */
    _scaleDamage(parts, scaling, times, rollData) {
        if (times <= 0) return parts;
        const p0 = new Roll(parts[0], rollData);
        const s = new Roll(scaling, rollData).alter(times);

        // Attempt to simplify by combining like dice terms
        let simplified = false;
        if (s.terms[0] instanceof Die && s.terms.length === 1) {
            const d0 = p0.terms[0];
            const s0 = s.terms[0];
            if (d0 instanceof Die && d0.faces === s0.faces && d0.modifiers.equals(s0.modifiers)) {
                d0.number += s0.number;
                parts[0] = p0.formula;
                simplified = true;
            }
        }

        // Otherwise add to the first part
        if (!simplified) {
            parts[0] = `${parts[0]} + ${s.formula}`;
        }
        return parts;
    }

    /* -------------------------------------------- */

    /**
     * Prepare data needed to roll an attack using an item (weapon, feat, power, or equipment)
     * and then pass it off to `d20Roll`.
     * @param {object} [options]
     * @param {boolean} [options.powerLevel]  Level at which a power is cast.
     * @returns {Promise<Roll>}   A Promise which resolves to the created Roll instance.
     */
    async rollFormula({powerLevel} = {}) {
        if (!this.data.data.formula) {
            throw new Error("This Item does not have a formula to roll!");
        }

        // Define Roll Data
        const rollData = this.getRollData();
        if (powerLevel) rollData.item.level = powerLevel;
        const title = `${this.name} - ${game.i18n.localize("SW5E.OtherFormula")}`;

        // Invoke the roll and submit it to chat
        const roll = await new Roll(rollData.item.formula, rollData).roll({async: true});
        roll.toMessage({
            speaker: ChatMessage.getSpeaker({actor: this.actor}),
            flavor: title,
            rollMode: game.settings.get("core", "rollMode"),
            messageData: {"flags.sw5e.roll": {type: "other", itemId: this.id}}
        });
        return roll;
    }

    /* -------------------------------------------- */

    /**
     * Perform an ability recharge test for an item which uses the d6 recharge mechanic.
     * @returns {Promise<Roll>}   A Promise which resolves to the created Roll instance
     */
    async rollRecharge() {
        const data = this.data.data;
        if (!data.recharge.value) return;

        // Roll the check
        const roll = await new Roll("1d6").roll({async: true});
        const success = roll.total >= parseInt(data.recharge.value);

        // Display a Chat Message
        const promises = [
            roll.toMessage({
                flavor: `${game.i18n.format("SW5E.ItemRechargeCheck", {name: this.name})} - ${game.i18n.localize(
                    success ? "SW5E.ItemRechargeSuccess" : "SW5E.ItemRechargeFailure"
                )}`,
                speaker: ChatMessage.getSpeaker({actor: this.actor, token: this.actor.token})
            })
        ];

        // Update the Item data
        if (success) promises.push(this.update({"data.recharge.charged": true}));
        return Promise.all(promises).then(() => roll);
    }

    /* -------------------------------------------- */

    /**
     * Prepare data needed to roll a tool check and then pass it off to `d20Roll`.
     * @param {object} [options]  Roll configuration options provided to the d20Roll function.
     * @returns {Promise<Roll>}   A Promise which resolves to the created Roll instance.
     */
    rollToolCheck(options = {}) {
        if (this.type !== "tool") throw new Error("Wrong item type!");

        // Prepare roll data
        const rollData = this.getRollData();
        const abl = this.data.data.ability;
        const parts = ["@mod", "@abilityCheckBonus"];
        const title = `${this.name} - ${game.i18n.localize("SW5E.ToolCheck")}`;

        // Add proficiency
        if (this.data.data.prof?.hasProficiency) {
            parts.push("@prof");
            rollData.prof = this.data.data.prof.term;
        }

        // Add tool bonuses
        if (this.data.data.bonus) {
            parts.push("@toolBonus");
            rollData.toolBonus = Roll.replaceFormulaData(this.data.data.bonus, rollData);
        }

        // Add ability-specific check bonus
        if (getProperty(rollData, `abilities.${abl}.bonuses.check`)) {
            rollData.abilityCheckBonus = Roll.replaceFormulaData(checkBonus, rollData);
        } else rollData.abilityCheckBonus = 0;

        // Add global actor bonus
        const bonuses = getProperty(this.actor.data.data, "bonuses.abilities") || {};
        if (bonuses.check) {
            parts.push("@checkBonus");
            rollData.checkBonus = Roll.replaceFormulaData(bonuses.check, rollData);
        }

        // Compose the roll data
        const rollConfig = mergeObject(
            {
                parts: parts,
                data: rollData,
                title: title,
                speaker: ChatMessage.getSpeaker({actor: this.actor}),
                flavor: title,
                dialogOptions: {
                    width: 400,
                    top: options.event ? options.event.clientY - 80 : null,
                    left: window.innerWidth - 710
                },
                chooseModifier: true,
                halflingLucky: this.actor.getFlag("sw5e", "halflingLucky") || false,
                reliableTalent: this.data.data.proficient >= 1 && this.actor.getFlag("sw5e", "reliableTalent"),
                messageData: {
                    speaker: options.speaker || ChatMessage.getSpeaker({actor: this.actor}),
                    "flags.sw5e.roll": {type: "tool", itemId: this.id }
                }
            },
            options
        );
        rollConfig.event = options.event;

        // Call the roll helper utility
        return d20Roll(rollConfig);
    }

    /* -------------------------------------------- */

    /**
     * Prepare a data object which is passed to any Roll formulas which are created related to this Item.
     * @returns {object}  Data used for @ formula replacement in Roll formulas.
     * @private
     */
    getRollData() {
        if (!this.actor) return null;

        const actorRollData = this.actor.getRollData();

        const rollData = {
            ...actorRollData,
            item: foundry.utils.deepClone(this.data.data)
        };

        rollData.item = foundry.utils.deepClone(this.data.data);

        // Include an ability score modifier if one exists
        const abl = this.abilityMod;
        if (abl) {
            const ability = rollData.abilities[abl];
            if (!ability) {
                console.warn(
                    `Item ${this.name} in Actor ${this.actor.name} has an invalid item ability modifier of ${abl} defined`
                );
            }
            rollData.mod = ability?.mod || 0;
        }

        return rollData;
    }

    /* -------------------------------------------- */
    /*  Chat Message Helpers                        */
    /* -------------------------------------------- */

    /**
     * Apply listeners to chat messages.
     * @param {HTML} html  Rendered chat message.
     */
    static chatListeners(html) {
        html.on("click", ".card-buttons button", this._onChatCardAction.bind(this));
        html.on("click", ".item-name", this._onChatCardToggleContent.bind(this));
    }

    /* -------------------------------------------- */

    /**
     * Handle execution of a chat card action via a click event on one of the card buttons
     * @param {Event} event       The originating click event
     * @returns {Promise}         A promise which resolves once the handler workflow is complete
     * @private
     */
    static async _onChatCardAction(event) {
        event.preventDefault();

        // Extract card data
        const button = event.currentTarget;
        button.disabled = true;
        const card = button.closest(".chat-card");
        const messageId = card.closest(".message").dataset.messageId;
        const message = game.messages.get(messageId);
        const action = button.dataset.action;

        // Validate permission to proceed with the roll
        const isTargetted = action === "save";
        if (!(isTargetted || game.user.isGM || message.isAuthor)) return;

        // Recover the actor for the chat card
        const actor = await this._getChatCardActor(card);
        if (!actor) return;

        // Get the Item from stored flag data or by the item ID on the Actor
        const storedData = message.getFlag("sw5e", "itemData");
        const item = storedData ? new this(storedData, {parent: actor}) : actor.items.get(card.dataset.itemId);
        if (!item) {
            return ui.notifications.error(
                game.i18n.format("SW5E.ActionWarningNoItem", {item: card.dataset.itemId, name: actor.name})
            );
        }
        const powerLevel = parseInt(card.dataset.powerLevel) || null;

        // Handle different actions
        let targets;
        switch (action) {
            case "attack":
                await item.rollAttack({event});
                break;
            case "damage":
            case "versatile":
                await item.rollDamage({
                    critical: event.altKey,
                    event: event,
                    powerLevel: powerLevel,
                    versatile: action === "versatile"
                });
                break;
            case "formula":
                await item.rollFormula({event, powerLevel});
                break;
            case "save":
                targets = this._getChatCardTargets(card);
                for (let token of targets) {
                    const speaker = ChatMessage.getSpeaker({scene: canvas.scene, token: token});
                    await token.actor.rollAbilitySave(button.dataset.ability, {event, speaker});
                }
                break;
            case "toolCheck":
                await item.rollToolCheck({event});
                break;
            case "placeTemplate":
                const template = game.sw5e.canvas.AbilityTemplate.fromItem(item);
                if (template) template.drawPreview();
                break;
            case "abilityCheck":
                targets = this._getChatCardTargets(card);
                for (let token of targets) {
                    const speaker = ChatMessage.getSpeaker({scene: canvas.scene, token: token});
                    await token.actor.rollAbilityTest(button.dataset.ability, {event, speaker});
                }
                break;
        }

        // Re-enable the button
        button.disabled = false;
    }

    /* -------------------------------------------- */

    /**
     * Handle toggling the visibility of chat card content when the name is clicked
     * @param {Event} event   The originating click event
     * @private
     */
    static _onChatCardToggleContent(event) {
        event.preventDefault();
        const header = event.currentTarget;
        const card = header.closest(".chat-card");
        const content = card.querySelector(".card-content");
        if (content) content.style.display = content.style.display === "none" ? "block" : "none";
    }

    /* -------------------------------------------- */

    /**
     * Get the Actor which is the author of a chat card
     * @param {HTMLElement} card    The chat card being used
     * @returns {Actor|null}        The Actor document or null
     * @private
     */
    static async _getChatCardActor(card) {
        // Case 1 - a synthetic actor from a Token
        if (card.dataset.tokenId) {
            const token = await fromUuid(card.dataset.tokenId);
            if (!token) return null;
            return token.actor;
        }

        // Case 2 - use Actor ID directory
        const actorId = card.dataset.actorId;
        return game.actors.get(actorId) || null;
    }

    /* -------------------------------------------- */

    /**
     * Get the Actor which is the author of a chat card
     * @param {HTMLElement} card    The chat card being used
     * @returns {Actor[]}           An Array of Actor documents, if any
     * @private
     */
    static _getChatCardTargets(card) {
        let targets = canvas.tokens.controlled.filter((t) => !!t.actor);
        if (!targets.length && game.user.character) targets = targets.concat(game.user.character.getActiveTokens());
        if (!targets.length) ui.notifications.warn(game.i18n.localize("SW5E.ActionWarningNoToken"));
        return targets;
    }

    /* -------------------------------------------- */
    /*  Advancements                                */
    /* -------------------------------------------- */

    /**
     * Create a new advancement of the specified type.
     * @param {string} type                        Type of advancement to create.
     * @param {object} [data]                      Data to use when creating the advancement.
     * @param {object} [options]
     * @param {boolean} [options.showConfig=true]  Should the new advancement's configuration application be shown?
     * @returns {Promise<AdvancementConfig>}
     */
    async createAdvancement(type, data={}, { showConfig=true }={}) {
        if ( !this.data.data.advancement ) return;

        const Advancement = game.sw5e.advancement.types[`${type}Advancement`];
        if ( !Advancement ) throw new Error(`${type}Advancement not found in game.sw5e.advancement.types`);
        data = foundry.utils.mergeObject(Advancement.defaultData, data);

        const advancement = foundry.utils.deepClone(this.data.data.advancement);
        if ( !data._id ) data._id = foundry.utils.randomID();
        advancement.push(data);
        await this.update({"data.advancement": advancement});

        if ( !showConfig ) return;
        const config = new Advancement.metadata.apps.config(this.advancement.byId[data._id]);
        return config.render(true);
    }

    /* -------------------------------------------- */

    /**
     * Update an advancement belonging to this item.
     * @param {string} id          ID of the advancement to update.
     * @param {object} updates     Updates to apply to this advancement, using the same format as `Document#update`.
     * @returns {Promise<Item5e>}  This item with the changes applied.
     */
    async updateAdvancement(id, updates) {
        if ( !this.data.data.advancement ) return;

        const idx = this.data.data.advancement.findIndex(a => a._id === id);
        if ( idx === -1 ) throw new Error(`Advancement of ID ${id} could not be found to update`);

        const advancement = foundry.utils.deepClone(this.data.data.advancement);
        foundry.utils.mergeObject(advancement[idx], updates);
        return this.update({"data.advancement": advancement});
    }

    /* -------------------------------------------- */

    /**
     * Remove an advancement from this item.
     * @param {number} id          ID of the advancement to remove.
     * @returns {Promise<Item5e>}  This item with the changes applied.
     */
    async deleteAdvancement(id) {
        if ( !this.data.data.advancement ) return;
        return this.update({"data.advancement": this.data.data.advancement.filter(a => a._id !== id)});
    }

    /* -------------------------------------------- */
    /*  Event Handlers                              */
    /* -------------------------------------------- */

    /** @inheritdoc */
    async _preCreate(data, options, user) {
        await super._preCreate(data, options, user);

<<<<<<< HEAD
        // Create class identifier based on name
        if ( ["class", "archetype"].includes(this.type) && !this.data.data.identifier ) {
            await this.data.update({ "data.identifier": data.name.slugify({strict: true}) });
        }

=======
>>>>>>> 89d19a0f
        let updates;
        if (!this.isEmbedded) {
            switch (data.type) {
                case "modification":
                    updates = this._onCreateUnownedModification(data);
                    break;
            }
        } else {
            if (this.parent.type === "vehicle") return;
            const actorData = this.parent.data;
            const isNPC = this.parent.type === "npc";
            const isStarship = this.parent.type === "starship";
            switch (data.type) {
                case "equipment":
                    updates = this._onCreateOwnedEquipment(data, actorData, isNPC || isStarship);
                    break;
                case "power":
                    updates = this._onCreateOwnedPower(data, actorData, isNPC);
                    break;
                case "tool":
                    updates = this._onCreateOwnedTool(data, actorData, isNPC);
                    break;
                case "weapon":
                    updates = this._onCreateOwnedWeapon(data, actorData, isNPC);
                    break;
            }
        }

        if (updates) return this.data.update(updates);
    }

    /** @inheritdoc */
    async _preUpdate(changed, options, user) {
        await super._preUpdate(changed, options, user);

        const changes = foundry.utils.flattenObject(changed);
        delete changes['_id'];
    }

    /* -------------------------------------------- */

    /** @inheritdoc */
    static async _onCreateDocuments(items, context) {
        return await super._onCreateDocuments(items, context);
<<<<<<< HEAD
    }

    /* -------------------------------------------- */

    /** @inheritdoc */
    async _onCreate(data, options, userId) {
        super._onCreate(data, options, userId);
        if ( (userId !== game.user.id) || !this.parent ) return;

        // Assign a new original class
        if ( (this.parent.type === "character") && (this.type === "class") ) {
            const pc = this.parent.items.get(this.parent.data.data.details.originalClass);
            if ( !pc ) await this.parent._assignPrimaryClass();
        }
=======
>>>>>>> 89d19a0f
    }

    /* -------------------------------------------- */

    /** @inheritdoc */
    async _preUpdate(changed, options, user) {
        await super._preUpdate(changed, options, user);
        if ( (this.type !== "class") || !changed.data || !("levels" in changed.data) ) return;

        // Check to make sure the updated class level isn't below zero
        if ( changed.data.levels <= 0 ) {
            ui.notifications.warn(game.i18n.localize("SW5E.MaxClassLevelMinimumWarn"));
            changed.data.levels = 1;
        }

        // Check to make sure the updated class level doesn't exceed level cap
        if ( changed.data.levels > CONFIG.SW5E.maxLevel ) {
            ui.notifications.warn(game.i18n.format("SW5E.MaxClassLevelExceededWarn", {max: CONFIG.SW5E.maxLevel}));
            changed.data.levels = CONFIG.SW5E.maxLevel;
        }
        if ( !this.isEmbedded || (this.parent.type !== "character") ) return;

        // Check to ensure the updated character doesn't exceed level cap
        const newCharacterLevel = this.actor.data.data.details.level + (changed.data.levels - this.data.data.levels);
        if ( newCharacterLevel > CONFIG.SW5E.maxLevel ) {
            ui.notifications.warn(game.i18n.format("SW5E.MaxCharacterLevelExceededWarn",
                {max: CONFIG.SW5E.maxLevel}));
            changed.data.levels -= newCharacterLevel - CONFIG.SW5E.maxLevel;
        }
    }

    /* -------------------------------------------- */

    /** @inheritdoc */
    _onUpdate(changed, options, userId) {
        super._onUpdate(changed, options, userId);

        const changes = foundry.utils.flattenObject(changed);
        delete changes['_id'];

        // If a temporary modification item changes it's data, update the data in the modified item
        if (this.type === "modification" && this.actor && this.data.data?.modifying?.id) {
            const modType = this.data.data?.modificationType === "augment" ? "augment" : "mod";
            this.actor.items.get(this.data.data.modifying.id)?.updModification(this.id, null, this.data.toObject());
        }
<<<<<<< HEAD
=======

        // The below options are only needed for character classes
        if (userId !== game.user.id) return;
        const isCharacterClass = this.parent && this.parent.type !== "vehicle" && this.type === "class";
        if (!isCharacterClass) return;

        // Prompt to add new class features
        const addFeatures = changed.name || (changed.data && ["archetype", "levels"].some((k) => k in changed.data));
        if (!addFeatures || options.addFeatures === false) return;
        this.parent
            .getClassFeatures({
                className: changed.name || this.name,
                archetypeName: changed.data?.archetype || this.data.data.archetype,
                level: changed.data?.levels || this.data.data.levels
            })
            .then((features) => {
                return this.parent.addEmbeddedItems(features, options.promptAddFeatures);
            });
>>>>>>> 89d19a0f
    }

    /* -------------------------------------------- */

    /** @inheritdoc */
    _onDelete(options, userId) {
        super._onDelete(options, userId);
        if ( (userId !== game.user.id) || !this.parent ) return;

        // Assign a new original class
        if ( (this.type === "class") && (this.id === this.parent.data.data.details.originalClass) ) {
            this.parent._assignPrimaryClass();
        }

        // Remove modification data from modified item
        if (this.type === "modification") {
            const modType = this.data.data?.modificationType === "augment" ? "augment" : "mod";
            this.actor?.items?.get(this.data.data?.modifying?.id)?.delModification(this.id, null, false);
        }
        // Delete any temporary modification items on the parent actor created by this item
        else {
            const itemMods = this.data.data?.modify;
            if (this.actor && itemMods) for (const mod of itemMods.items) this.actor.items.get(mod.id)?.delete();
        }
    }

    /* -------------------------------------------- */

    /**
     * Pre-creation logic for the automatic configuration of unowned modification type Items.
     *
     * @param {object} data           Data for the newly created item.
     * @returns {object}              Updates to apply to the item data.
     * @private
     */
    _onCreateUnownedModification(data) {
        const updates = {};

        // Unowned modifications are not modifying any item
        if (foundry.utils.getProperty(data, "data.modifying.id") !== null) updates["data.modifying.id"] = null;
        if (foundry.utils.getProperty(data, "data.modifying.disabled") !== false) updates["data.modifying.disabled"] = false;

        return updates;
    }

    /* -------------------------------------------- */

    /**
     * Pre-creation logic for the automatic configuration of owned equipment type Items.
     *
     * @param {object} data           Data for the newly created item.
     * @param {object} actorData      Data for the actor to which the item is being added.
     * @param {boolean} isNPCorSS     Is this actor an NPC or Starship?
     * @returns {object}              Updates to apply to the item data.
     * @private
     */
    _onCreateOwnedEquipment(data, actorData, isNPCorSS) {
        const updates = {};
        if (foundry.utils.getProperty(data, "data.equipped") === undefined) {
            updates["data.equipped"] = isNPCorSS; // NPCs and Starships automatically equip equipment
        }

        if (foundry.utils.getProperty(data, "data.proficient") === undefined) {
            if (isNPCorSS) {
                updates["data.proficient"] = true; // NPCs and Starships automatically have equipment proficiency
            } else {
                const armorProf = CONFIG.SW5E.armorProficienciesMap[this.data.data.armor?.type]; // Player characters check proficiency
                const actorArmorProfs = actorData.data.traits?.armorProf?.value || [];
                updates["data.proficient"] =
                    armorProf === true ||
                    actorArmorProfs.includes(armorProf) ||
                    actorArmorProfs.includes(this.data.data.baseItem);
            }
        }
        return updates;
    }

    /* -------------------------------------------- */

    /**
     * Pre-creation logic for the automatic configuration of owned power type Items.
     *
     * @param {object} data       Data for the newly created item.
     * @param {object} actorData  Data for the actor to which the item is being added.
     * @param {boolean} isNPC     Is this actor an NPC?
     * @returns {object}          Updates to apply to the item data.
     * @private
     */
    _onCreateOwnedPower(data, actorData, isNPC) {
        const updates = {};
        updates["data.preparation.prepared"] = true; // Automatically prepare powers for everyone
        return updates;
    }

    /* -------------------------------------------- */

    /**
     * Pre-creation logic for the automatic configuration of owned tool type Items.
     *
     * @param {object} data       Data for the newly created item.
     * @param {object} actorData  Data for the actor to which the item is being added.
     * @param {boolean} isNPC     Is this actor an NPC?
     * @returns {object}          Updates to apply to the item data.
     * @private
     */
    _onCreateOwnedTool(data, actorData, isNPC) {
        const updates = {};
        if (data.data?.proficient === undefined) {
            if (isNPC) {
                updates["data.proficient"] = 1;
            } else if (actorData.type !== "starship") {
                const actorToolProfs = actorData.data.traits?.toolProf?.value;
                const proficient =
                    actorToolProfs.includes(this.data.data.toolType) ||
                    actorToolProfs.includes(this.data.data.baseItem);
                updates["data.proficient"] = Number(proficient);
            }
        }
        return updates;
    }

    /* -------------------------------------------- */

    /**
     * Pre-creation logic for the automatic configuration of owned weapon type Items.
     * @param {object} data       Data for the newly created item.
     * @param {object} actorData  Data for the actor to which the item is being added.
     * @param {boolean} isNPC     Is this actor an NPC?
     * @returns {object}          Updates to apply to the item data.
     * @private
     */
    _onCreateOwnedWeapon(data, actorData, isNPC) {
        const updates = {};

        // NPCs automatically equip items and are proficient with them
        if (isNPC) {
            updates["data.equipped"] = true;
            updates["data.proficient"] = true;
            return updates;
        }

        if (data.data?.proficient !== undefined) return updates;

        // Some weapon types are always proficient
        const weaponProf = CONFIG.SW5E.weaponProficienciesMap[this.data.data.weaponType];
        if (weaponProf === true) updates["data.proficient"] = true;
        // Characters may have proficiency in this weapon type (or specific base weapon)
        else {
            const actorProfs = actorData.data.traits?.weaponProf?.value || [];
            updates["data.proficient"] =
                actorProfs.includes(weaponProf) || actorProfs.includes(this.data.data.baseItem);
        }
        return updates;
    }


    /* -------------------------------------------- */

    /**
     * Handle the weapon reload logic.
     */
    reloadWeapon() {
        if (this.type !== "weapon") return;

        const wpnData = this.data.data;
        const actor = this.actor;
        const actorData = actor.data.data;
        const ammo = wpnData.ammo.target ? actor.items.get(wpnData.ammo.target) : null;
        const ammoData = ammo?.data?.data;

        const reloadProp = wpnData.properties.rel ? "rel" : wpnData.properties.ovr ? "ovr" : null;
        const reloadMax = wpnData.properties[reloadProp];

        let toReload = reloadMax - wpnData.ammo.value;
        const wpnUpdates = {};
        const ammoUpdates = {};

        if (reloadProp === "rel") {
            if (!ammo) return;
            if (!wpnData.ammo.types.includes(ammoData.ammoType)) return;
            if (ammoData.quantity <= 0) return;

            switch (ammoData.ammoType) {
                case "cartridge":
                case "dart":
                case "missile":
                case "rocket":
                case "snare":
                case "torpedo":
                    toReload = Math.min(toReload, ammoData.quantity);
                    ammoUpdates["data.quantity"] = ammoData.quantity - toReload;
                    break;
                case "powerCell":
                case "flechetteClip":
                case "flechetteMag":
                case "powerGenerator":
                case "projectorCanister":
                case "projectorTank":
                    ammoUpdates["data.quantity"] = ammoData.quantity - 1;
                    break;
            }
        }
        if (toReload <= 0) return;
        wpnUpdates["data.ammo.value"] = wpnData.ammo.value + toReload;

        if (!foundry.utils.isObjectEmpty(ammoUpdates)) ammo?.update(ammoUpdates);
        if (!foundry.utils.isObjectEmpty(wpnUpdates)) this.update(wpnUpdates);
    }

    /* -------------------------------------------- */
    /*  Factory Methods                             */
    /* -------------------------------------------- */
    // TODO: Make work properly
    /**
     * Create a consumable power scroll Item from a power Item.
     * @param {Item5e} power      The power to be made into a scroll
     * @returns {Item5e}          The created scroll consumable item
     */
    static async createScrollFromPower(power) {
        // Get power data
        const itemData = power instanceof Item5e ? power.toObject() : power;
        const {actionType, description, source, activation, duration, target, range, damage, formula, save, level} =
            itemData.data;

        // Get scroll data
        const scrollUuid = `Compendium.${CONFIG.SW5E.sourcePacks.ITEMS}.${CONFIG.SW5E.powerScrollIds[level]}`;
        const scrollItem = await fromUuid(scrollUuid);
        const scrollData = scrollItem.toObject();
        delete scrollData._id;

        // Split the scroll description into an intro paragraph and the remaining details
        const scrollDescription = scrollData.data.description.value;
        const pdel = "</p>";
        const scrollIntroEnd = scrollDescription.indexOf(pdel);
        const scrollIntro = scrollDescription.slice(0, scrollIntroEnd + pdel.length);
        const scrollDetails = scrollDescription.slice(scrollIntroEnd + pdel.length);

        // Create a composite description from the scroll description and the power details
        const desc = `${scrollIntro}<hr/><h3>${itemData.name} (Level ${level})</h3><hr/>${description.value}<hr/><h3>Scroll Details</h3><hr/>${scrollDetails}`;

        // Create the power scroll data
        const powerScrollData = foundry.utils.mergeObject(scrollData, {
            name: `${game.i18n.localize("SW5E.PowerScroll")}: ${itemData.name}`,
            img: itemData.img,
            data: {
                "description.value": desc.trim(),
                source,
                actionType,
                activation,
                duration,
                target,
                range,
                damage,
                formula,
                save,
                level
            }
        });
        return new this(powerScrollData);
    }

    /* -------------------------------------------- */
    /*  Item Modifications                          */
    /* -------------------------------------------- */

    async addModification(uuid) {
        const item = this;
        const itemData = item.data.data;
        const itemMods = itemData.modify;
        if (!itemMods) return;

        const mod = await fromUuid(uuid);
        const modData = mod?.data?.data;
        if (mod?.type !== "modification") return;

        const rarityMap = {
            "standard": 1,
            "premium": 2,
            "prototype": 3,
            "advanced": 4,
            "legendary": 5,
            "artifact": 6
        }

        if (["none", "enhanced"].includes(itemMods.chassis)) return ui.notifications.warn(game.i18n.format("SW5E.ErrorModNoChassis", {
            name: item.name,
        }));
        if (itemMods.chassis === "chassis" && (rarityMap[itemData.rarity]??0) < (rarityMap[modData.rarity]??0)) {
            return ui.notifications.warn(game.i18n.format( "SW5E.ErrorModWrongRarity", {
                name: item.name,
                rarity: itemData.rarity ?? "common",
            }));
        }

        if (!(itemMods.type in CONFIG.SW5E.modificationTypes)) return ui.notifications.warn(game.i18n.format("SW5E.ErrorModUnrecognizedType", {
            name: item.name,
            type: itemMods.type,
        }));

        if (!(modData.modificationType in CONFIG.SW5E.modificationTypes)) return ui.notifications.warn(game.i18n.format("SW5E.ErrorModUnrecognizedType", {
            name: mod.name,
            type: modData.modificationType,
        }));

        const modType = (modData.modificationType === "augment") ? "augment" : "mod";
        if (modType === "mod" && itemMods.type !== modData.modificationType) return ui.notifications.warn(game.i18n.format("SW5E.ErrorModWrongType", {
            modName: mod.name,
            modType: modData.modificationType,
            itemName: item.name,
            itemType: itemMods.type,
        }));

        const modCount = itemMods.items.filter(m => m.type === modType).length;
        if (modCount >= itemMods[`${modType}Slots`]) return ui.notifications.warn(game.i18n.format("SW5E.ErrorModNoSpace",{
            itemName: item.name,
            modName: mod.name,
            modType: modType,
        }));

        const updates = {};

        const data = mod.toObject();
        delete data._id;
        data.data.modifying.id = item.id;
        const obj = { data: data, name: mod.name, type: modType };

        if (this.actor) {
            const items = await Item5e.createDocuments([data], {parent: this.actor});
            if (items?.length) obj.id = items[0].id;
        }

        itemMods.items.push(obj);
        updates[`data.modify.items`] = itemMods.items;

        if (!foundry.utils.isObjectEmpty(updates)) await this.update(updates);

        await this.updModificationChanges();
    }

    async updModification(id=null, index=null, data=null) {
        if (id === null && index === null) return;
<<<<<<< HEAD

        const mods = this.data?.data?.modify?.items;
        if (mods) {
            if (id === null) id = mods[index].id;
            if (data === null) data = this.actor?.items?.get(id)?.toObject();
            if (data === null) return;

            if (index === null) index = mods.findIndex(m => m.id === id);
            if (index === -1) return;
            mods[index].data = data;
            mods[index].name = data.name;
            await this.update({[`data.modify.items`]: mods});
        }

        await this.updModificationChanges();
    }

    async delModification(id=null, index=null, deleteTempItem=true) {
        if (id === null && index === null) return;

        const mods = this.data?.data?.modify?.items;
        if (mods) {
            if (index === null) index = mods.findIndex(m => m.id === id);
            if (index === -1) return;
            mods.splice(index, 1);
            await this.update({[`data.modify.items`]: mods});
        }

        if (deleteTempItem) {
            if (id === null) id = mods[index].id;
            const item = await this.actor?.items?.get(id);
            await item.delete();
        }

        await this.updModificationChanges();
    }

    async tglModification(id=null, index=null) {
        if (id === null && index === null) return;

        const mods = this.data?.data?.modify?.items;
        if (mods) {
            if (index === null) index = mods.findIndex(m => m.id === id);
            if (index === -1) return;
            mods[index].disabled = !mods[index].disabled;
            await this.update({[`data.modify.items`]: mods});

            if (id === null) id = mods[index].id;
            await this.actor?.items?.get(id)?.update({"data.modifying.disabled": mods[index].disabled});
        }

        await this.updModificationChanges();
    }

    async updModificationChanges(){
        const changes = {};
        const itemMods = this.data.data.modify;
        if (!itemMods) return;

        // Precalculate valid properties
        let props = null;
        if (this.type === 'weapon') props = CONFIG.SW5E.weaponProperties;
        if (this.type === 'equipment') {
            if (itemData.armor.type in CONFIG.SW5E.armorTypes) props = CONFIG.SW5E.armorProperties;
            if (itemData.armor.type in CONFIG.SW5E.castingEquipmentTypes) props = CONFIG.SW5E.castingProperties;
        }

        const mods = itemMods.items;
        for (const mod of mods) {
            if (mod.disabled) continue;
            this._calcSingleModChanges(mod.data.data, changes, props);
        }

=======

        const mods = this.data?.data?.modify?.items;
        if (mods) {
            if (id === null) id = mods[index].id;
            if (data === null) data = this.actor?.items?.get(id)?.toObject();
            if (data === null) return;

            if (index === null) index = mods.findIndex(m => m.id === id);
            if (index === -1) return;
            mods[index].data = data;
            mods[index].name = data.name;
            await this.update({[`data.modify.items`]: mods});
        }

        await this.updModificationChanges();
    }

    async delModification(id=null, index=null, deleteTempItem=true) {
        if (id === null && index === null) return;

        const mods = this.data?.data?.modify?.items;
        if (mods) {
            if (index === null) index = mods.findIndex(m => m.id === id);
            if (index === -1) return;
            mods.splice(index, 1);
            await this.update({[`data.modify.items`]: mods});
        }

        if (deleteTempItem) {
            if (id === null) id = mods[index].id;
            const item = await this.actor?.items?.get(id);
            await item.delete();
        }

        await this.updModificationChanges();
    }

    async tglModification(id=null, index=null) {
        if (id === null && index === null) return;

        const mods = this.data?.data?.modify?.items;
        if (mods) {
            if (index === null) index = mods.findIndex(m => m.id === id);
            if (index === -1) return;
            mods[index].disabled = !mods[index].disabled;
            await this.update({[`data.modify.items`]: mods});

            if (id === null) id = mods[index].id;
            await this.actor?.items?.get(id)?.update({"data.modifying.disabled": mods[index].disabled});
        }

        await this.updModificationChanges();
    }

    async updModificationChanges(){
        const changes = {};
        const itemMods = this.data.data.modify;
        if (!itemMods) return;

        // Precalculate valid properties
        let props = null;
        if (this.type === 'weapon') props = CONFIG.SW5E.weaponProperties;
        if (this.type === 'equipment') {
            if (itemData.armor.type in CONFIG.SW5E.armorTypes) props = CONFIG.SW5E.armorProperties;
            if (itemData.armor.type in CONFIG.SW5E.castingEquipmentTypes) props = CONFIG.SW5E.castingProperties;
        }

        const mods = itemMods.items;
        for (const mod of mods) {
            if (mod.disabled) continue;
            this._calcSingleModChanges(mod.data.data, changes, props);
        }

>>>>>>> 89d19a0f
        if (itemMods.changes !== changes) {
            if (itemMods.changes !== null && itemMods.changes !== undefined && Object.keys(itemMods.changes).length !== 0) {
                await this.update({'data.modify.-=changes': null});
            }
            if (changes !== null && changes !== undefined && Object.keys(changes) !== 0){
                await this.update({'data.modify.changes': changes});
            }
        }
    }
    _calcSingleModChanges(mod, changes, props) {
        if (props) {
            for (const [prop, propData] of Object.entries(props)) {
                if (propData.type === "Number" && mod.properties[prop]) {
                    if (!changes[`properties.${prop}`]) changes[`properties.${prop}`] = 0;
                    else changes[`properties.${prop}`] = Number(changes[`properties.${prop}`]);
                    changes[`properties.${prop}`] += mod.properties[prop];
                }
                else if (propData.type === "Boolean" && mod.properties.indeterminate && mod.properties.indeterminate[prop] === false) {
                    changes[`properties.${prop}`] = mod.properties[prop];
                }
            }
        }
        else if (mod.properties?.indeterminate) {
            for (const prop of Object.keys(mod?.properties)) {
                if (prop === "indeterminate") continue;
                if (mod.properties.indeterminate[prop] === false) {
                    changes[`properties.${prop}`] = mod.properties[prop];
                }
            }
        }

        // Attack bonus
        if (mod.attackBonus && mod.attackBonus !== '0') {
            if (changes['attackBonus']) changes['attackBonus'] += ' + ';
            else changes['attackBonus'] = '';
            changes['attackBonus'] += mod.attackBonus.replace(/^\s*[+]\s*/, '');
        }
        // Damage rolls
        if (mod.damage?.parts?.length) {
            changes['damage.parts'] ||= [];
            changes['damage.parts'] = changes['damage.parts'].concat(mod.damage.parts);
        }

        // Armor Class
        if (mod.armor?.value) {
            changes['armor.value'] ||= 0;
            changes['armor.value'] += mod.armor.value;
        }
        // Dexterity Modifier
        if (mod.armor?.dex) changes['armor.dex'] = mod.armor.dex;
        // Strength Requirement
        if (mod.strength) changes['strength'] = mod.strength;
        // Stealth Disadvantage
        if (mod.indeterminate?.stealth === false) changes[`stealth`] = mod.stealth;
    }    
}<|MERGE_RESOLUTION|>--- conflicted
+++ resolved
@@ -2090,14 +2090,11 @@
     async _preCreate(data, options, user) {
         await super._preCreate(data, options, user);
 
-<<<<<<< HEAD
         // Create class identifier based on name
         if ( ["class", "archetype"].includes(this.type) && !this.data.data.identifier ) {
             await this.data.update({ "data.identifier": data.name.slugify({strict: true}) });
         }
 
-=======
->>>>>>> 89d19a0f
         let updates;
         if (!this.isEmbedded) {
             switch (data.type) {
@@ -2142,7 +2139,6 @@
     /** @inheritdoc */
     static async _onCreateDocuments(items, context) {
         return await super._onCreateDocuments(items, context);
-<<<<<<< HEAD
     }
 
     /* -------------------------------------------- */
@@ -2157,8 +2153,6 @@
             const pc = this.parent.items.get(this.parent.data.data.details.originalClass);
             if ( !pc ) await this.parent._assignPrimaryClass();
         }
-=======
->>>>>>> 89d19a0f
     }
 
     /* -------------------------------------------- */
@@ -2204,27 +2198,6 @@
             const modType = this.data.data?.modificationType === "augment" ? "augment" : "mod";
             this.actor.items.get(this.data.data.modifying.id)?.updModification(this.id, null, this.data.toObject());
         }
-<<<<<<< HEAD
-=======
-
-        // The below options are only needed for character classes
-        if (userId !== game.user.id) return;
-        const isCharacterClass = this.parent && this.parent.type !== "vehicle" && this.type === "class";
-        if (!isCharacterClass) return;
-
-        // Prompt to add new class features
-        const addFeatures = changed.name || (changed.data && ["archetype", "levels"].some((k) => k in changed.data));
-        if (!addFeatures || options.addFeatures === false) return;
-        this.parent
-            .getClassFeatures({
-                className: changed.name || this.name,
-                archetypeName: changed.data?.archetype || this.data.data.archetype,
-                level: changed.data?.levels || this.data.data.levels
-            })
-            .then((features) => {
-                return this.parent.addEmbeddedItems(features, options.promptAddFeatures);
-            });
->>>>>>> 89d19a0f
     }
 
     /* -------------------------------------------- */
@@ -2566,7 +2539,6 @@
 
     async updModification(id=null, index=null, data=null) {
         if (id === null && index === null) return;
-<<<<<<< HEAD
 
         const mods = this.data?.data?.modify?.items;
         if (mods) {
@@ -2640,81 +2612,6 @@
             this._calcSingleModChanges(mod.data.data, changes, props);
         }
 
-=======
-
-        const mods = this.data?.data?.modify?.items;
-        if (mods) {
-            if (id === null) id = mods[index].id;
-            if (data === null) data = this.actor?.items?.get(id)?.toObject();
-            if (data === null) return;
-
-            if (index === null) index = mods.findIndex(m => m.id === id);
-            if (index === -1) return;
-            mods[index].data = data;
-            mods[index].name = data.name;
-            await this.update({[`data.modify.items`]: mods});
-        }
-
-        await this.updModificationChanges();
-    }
-
-    async delModification(id=null, index=null, deleteTempItem=true) {
-        if (id === null && index === null) return;
-
-        const mods = this.data?.data?.modify?.items;
-        if (mods) {
-            if (index === null) index = mods.findIndex(m => m.id === id);
-            if (index === -1) return;
-            mods.splice(index, 1);
-            await this.update({[`data.modify.items`]: mods});
-        }
-
-        if (deleteTempItem) {
-            if (id === null) id = mods[index].id;
-            const item = await this.actor?.items?.get(id);
-            await item.delete();
-        }
-
-        await this.updModificationChanges();
-    }
-
-    async tglModification(id=null, index=null) {
-        if (id === null && index === null) return;
-
-        const mods = this.data?.data?.modify?.items;
-        if (mods) {
-            if (index === null) index = mods.findIndex(m => m.id === id);
-            if (index === -1) return;
-            mods[index].disabled = !mods[index].disabled;
-            await this.update({[`data.modify.items`]: mods});
-
-            if (id === null) id = mods[index].id;
-            await this.actor?.items?.get(id)?.update({"data.modifying.disabled": mods[index].disabled});
-        }
-
-        await this.updModificationChanges();
-    }
-
-    async updModificationChanges(){
-        const changes = {};
-        const itemMods = this.data.data.modify;
-        if (!itemMods) return;
-
-        // Precalculate valid properties
-        let props = null;
-        if (this.type === 'weapon') props = CONFIG.SW5E.weaponProperties;
-        if (this.type === 'equipment') {
-            if (itemData.armor.type in CONFIG.SW5E.armorTypes) props = CONFIG.SW5E.armorProperties;
-            if (itemData.armor.type in CONFIG.SW5E.castingEquipmentTypes) props = CONFIG.SW5E.castingProperties;
-        }
-
-        const mods = itemMods.items;
-        for (const mod of mods) {
-            if (mod.disabled) continue;
-            this._calcSingleModChanges(mod.data.data, changes, props);
-        }
-
->>>>>>> 89d19a0f
         if (itemMods.changes !== changes) {
             if (itemMods.changes !== null && itemMods.changes !== undefined && Object.keys(itemMods.changes).length !== 0) {
                 await this.update({'data.modify.-=changes': null});
