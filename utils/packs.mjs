import Datastore from "nedb";
import fs from "fs";
import gulp from "gulp";
import logger from "fancy-log";
import mergeStream from "merge-stream";
import path from "path";
import through2 from "through2";
import yargs from "yargs";

/**
 * Parsed arguments passed in through the command line.
 * @type {object}
 */
const parsedArgs = yargs(process.argv).argv;

/**
 * Folder where the compiled compendium packs should be located relative to the
 * base 5e system folder.
 * @type {string}
 */
const PACK_DEST = "./dist/packs/packs";

/**
 * Folder where source JSON files should be located relative to the 5e system folder.
 * @type {string}
 */
const PACK_SRC = "./packs/";

/**
 * Cache of DBs so they aren't loaded repeatedly when determining IDs.
 * @type {Object<string,Datastore>}
 */
const DB_CACHE = {};

/* ----------------------------------------- */
/*  Clean Packs
/* ----------------------------------------- */

/**
 * Removes unwanted flags, permissions, and other data from entries before extracting or compiling.
 * @param {object} data  Data for a single entry to clean.
 * @param {object} [options]
 * @param {boolean} [options.clearSourceId]  Should the core sourceId flag be deleted.
 */
function cleanPackEntry(data, { clearSourceId = true } = {}) {
  if (data.ownership) data.ownership = { default: 0 };
  if (clearSourceId) delete data.flags?.core?.sourceId;
  if (typeof data.folder === "string") data.folder = null;
  delete data.flags?.importSource;
  delete data.flags?.exportSource;
  delete data.flags?.dae;
<<<<<<< HEAD
  delete data.flags?.['midi-qol'];
  delete data.flags?.['midi-properties'];
  delete data.flags?.['midiProperties'];
  if ( data._stats?.lastModifiedBy ) data._stats.lastModifiedBy = "sw5ebuilder0000";
=======
  delete data.flags?.["midi-qol"];
  delete data.flags?.["midi-properties"];
  if (data._stats?.lastModifiedBy) data._stats.lastModifiedBy = "sw5ebuilder0000";
>>>>>>> d2180d64

  // Remove empty entries in flags
  if (!data.flags) data.flags = {};
  Object.entries(data.flags).forEach(([key, contents]) => {
    if (Object.keys(contents).length === 0) delete data.flags[key];
  });

  if (data.system?.activation?.cost === 0) data.system.activation.cost = null;
  if (data.system?.duration?.value === "0") data.system.duration.value = "";
  if (data.system?.target?.value === 0) data.system.target.value = null;
  if (data.system?.target?.width === 0) data.system.target.width = null;
  if (data.system?.range?.value === 0) data.system.range.value = null;
  if (data.system?.range?.long === 0) data.system.range.long = null;
  if (data.system?.uses?.value === 0) data.system.uses.value = null;
  if (data.system?.uses?.max === "0") data.system.duration.value = "";
  if (data.system?.save?.dc === 0) data.system.save.dc = null;
  if (data.system?.capacity?.value === 0) data.system.capacity.value = null;
  if (data.system?.strength === 0) data.system.strength = null;
  if (data.system?.properties)
    data.system.properties = Object.fromEntries(
      Object.entries(data.system.properties).filter(([k, v]) => !k.startsWith("c_c_"))
    );
  if (typeof data.system?.price === "number") data.system.price = { denomination: "gc", value: data.system.price };

  // Remove mystery-man.svg from Actors
  if (["character", "npc", "starship"].includes(data.type) && data.img === "icons/svg/mystery-man.svg") {
    data.img = "";
    data.prototypeToken.texture.src = "";
  }

  if (data.effects) data.effects.forEach(i => cleanPackEntry(i, { clearSourceId: false }));
  if (data.items) data.items.forEach(i => cleanPackEntry(i, { clearSourceId: false }));
  if (data.system?.description?.value) data.system.description.value = cleanString(data.system.description.value);
  if (data.label) data.label = cleanString(data.label);
  if (data.name) data.name = cleanString(data.name);
  data.sort = 0;
}

/**
 * Attempts to find an existing matching ID for an item of this name, otherwise generates a new unique ID.
 * @param {object} data        Data for the entry that needs an ID.
 * @param {string} pack        Name of the pack to which this item belongs.
 * @returns {Promise<string>}  Resolves once the ID is determined.
 */
function determineId(data, pack) {
  const db_path = path.join(PACK_DEST, `${pack}.db`);
  if (!DB_CACHE[db_path]) {
    DB_CACHE[db_path] = new Datastore({ filename: db_path, autoload: true });
    DB_CACHE[db_path].loadDatabase();
  }
  const db = DB_CACHE[db_path];

  return new Promise((resolve, reject) => {
    db.findOne({ name: data.name }, (err, entry) => {
      if (entry) {
        resolve(entry._id);
      } else {
        resolve(db.createNewId());
      }
    });
  });
}

/**
 * Removes invisible whitespace characters and normalises single- and double-quotes.
 * @param {string} str  The string to be cleaned.
 * @returns {string}    The cleaned string.
 */
function cleanString(str) {
  return str
    .replace(/\u2060/gu, "")
    .replace(/[‘’]/gu, "'")
    .replace(/[“”]/gu, '"');
}

/**
 * Cleans and formats source JSON files, removing unnecessary permissions and flags
 * and adding the proper spacing.
 *
 * - `gulp cleanPacks` - Clean all source JSON files.
 * - `gulp cleanPacks --pack classes` - Only clean the source files for the specified compendium.
 * - `gulp cleanPacks --pack classes --name Barbarian` - Only clean a single item from the specified compendium.
 */
function cleanPacks() {
  const packName = parsedArgs.pack;
  const entryName = parsedArgs.name?.toLowerCase();
  const folders = fs
    .readdirSync(PACK_SRC, { withFileTypes: true })
    .filter(file => file.isDirectory() && (!packName || packName === file.name));

  const packs = folders.map(folder => {
    logger.info(`Cleaning pack ${folder.name}`);
    return gulp.src(path.join(PACK_SRC, folder.name, "/**/*.json")).pipe(
      through2.obj(async (file, enc, callback) => {
        const json = JSON.parse(file.contents.toString());
        const name = json.name.toLowerCase();
        if (entryName && entryName !== name) return callback(null, file);
        cleanPackEntry(json);
        if (!json._id) json._id = await determineId(json, folder.name);
        fs.rmSync(file.path, { force: true });
        fs.writeFileSync(file.path, `${JSON.stringify(json, null, 2)}\n`, { mode: 0o664 });
        callback(null, file);
      })
    );
  });

  return mergeStream(packs);
}
export const clean = cleanPacks;

/* ----------------------------------------- */
/*  Compile Packs
/* ----------------------------------------- */

/**
 * Compile the source JSON files into compendium packs.
 *
 * - `gulp compilePacks` - Compile all JSON files into their NEDB files.
 * - `gulp compilePacks --pack classes` - Only compile the specified pack.
 */
function compilePacks() {
  const packName = parsedArgs.pack;
  // Determine which source folders to process
  const folders = fs
    .readdirSync(PACK_SRC, { withFileTypes: true })
    .filter(file => file.isDirectory() && (!packName || packName === file.name));

  const packs = folders.map(folder => {
    const filePath = path.join(PACK_DEST, `${folder.name}.db`);
    fs.rmSync(filePath, { force: true });
    fs.mkdirSync(PACK_DEST, { recursive: true });
    const db = fs.createWriteStream(filePath, { flags: "a", mode: 0o664 });
    const data = [];
    logger.info(`Compiling pack ${folder.name}`);
    return gulp.src(path.join(PACK_SRC, folder.name, "/**/*.json")).pipe(
      through2.obj(
        (file, enc, callback) => {
          const json = JSON.parse(file.contents.toString());
          cleanPackEntry(json);
          data.push(json);
          callback(null, file);
        },
        callback => {
          data.sort((lhs, rhs) => (lhs._id > rhs._id ? 1 : -1));
          data.forEach(entry => db.write(`${JSON.stringify(entry)}\n`));
          callback();
        }
      )
    );
  });
  return mergeStream(packs);
}
export const compile = compilePacks;

/* ----------------------------------------- */
/*  Extract Packs
/* ----------------------------------------- */

function sortObject(object) {
  //Thanks > http://whitfin.io/sorting-object-recursively-node-jsjavascript/
  if (!object) {
    return object;
  }

  const isArray = object instanceof Array;
  var sortedObj = {};
  if (isArray) {
    sortedObj = object.map(item => sortObject(item));
  } else {
    var keys = Object.keys(object);
    // console.log(keys);
    keys.sort(function (key1, key2) {
      (key1 = key1.toLowerCase()), (key2 = key2.toLowerCase());
      if (key1 < key2) return -1;
      if (key1 > key2) return 1;
      return 0;
    });

    for (var index in keys) {
      var key = keys[index];
      if (typeof object[key] == "object") {
        sortedObj[key] = sortObject(object[key]);
      } else {
        sortedObj[key] = object[key];
      }
    }
  }

  return sortedObj;
}

/**
 * Extract the contents of compendium packs to JSON files.
 *
 * - `gulp extractPacks` - Extract all compendium NEDB files into JSON files.
 * - `gulp extractPacks --pack classes` - Only extract the contents of the specified compendium.
 * - `gulp extractPacks --pack classes --name Barbarian` - Only extract a single item from the specified compendium.
 */
function extractPacks() {
  const packName = parsedArgs.pack ?? "*";
  const entryName = parsedArgs.name?.toLowerCase();
  const packs = gulp.src(`${PACK_DEST}/**/${packName}.db`).pipe(
    through2.obj((file, enc, callback) => {
      const filename = path.parse(file.path).name;
      const folder = path.join(PACK_SRC, filename);
      if (!fs.existsSync(folder)) fs.mkdirSync(folder, { recursive: true, mode: 0o775 });

      const db = new Datastore({ filename: file.path, autoload: true });
      db.loadDatabase();

      db.find({}, (err, entries) => {
        entries.forEach(entry => {
          const name = entry.name.toLowerCase();
          if (entryName && entryName !== name) return;
          cleanPackEntry(entry);

          const subfolder = path.join(folder, _getSubfolderName(entry, filename) ?? "");
          if (!fs.existsSync(subfolder)) fs.mkdirSync(subfolder, { recursive: true, mode: 0o775 });

          const outputName = name
            .replace("'", "")
            .replace(/[^a-z0-9]+/gi, " ")
            .trim()
            .replace(/\s+|-{2,}/g, "-");
          const outputPath = path.join(subfolder, `${outputName}.json`);

          let hasChanges = true;
          if (fs.existsSync(outputPath)) {
            const oldFile = JSON.parse(fs.readFileSync(outputPath, { encoding: "utf8" }));
            // Do not update item if only changes are flags, stats, or advancement ids
            if (oldFile._stats && entry._stats) oldFile._stats = entry._stats;
            if (oldFile.flags?.["sw5e-importer"] && entry.flags?.["sw5e-importer"])
              oldFile.flags["sw5e-importer"] = entry.flags["sw5e-importer"];
            if (oldFile.system?.advancement && entry.system?.advancement) {
              const length = Math.min(oldFile.system.advancement.length, entry.system.advancement.length);
              for (let i = 0; i < length; i++) oldFile.system.advancement[i]._id = entry.system.advancement[i]._id;
            }
            if (oldFile.items && entry.items) {
              const length = Math.min(oldFile.items.length, entry.items.length);
              for (let i = 0; i < length; i++) {
                const oldItem = oldFile.items[i];
                const newItem = entry.items[i];
                if (oldItem.flags?.["sw5e-importer"] && newItem.flags?.["sw5e-importer"])
                  oldItem.flags["sw5e-importer"] = newItem.flags["sw5e-importer"];
                if (oldItem.stats && newItem.stats) oldItem.stats = newItem.stats;
              }
            }
            const oldJson = JSON.stringify(sortObject(oldFile));
            const newJson = JSON.stringify(sortObject(entry));
            hasChanges = oldJson !== newJson;
          }

          if (hasChanges) {
            const output = `${JSON.stringify(entry, null, 2)}\n`;
            fs.writeFileSync(outputPath, output, { mode: 0o664 });
          }
        });
      });

      logger.info(`Extracting pack ${filename}`);
      callback(null, file);
    })
  );

  return mergeStream(packs);
}
export const extract = extractPacks;

function deslugify(string) {
  return string.split("_").join(" ");
}

/**
 * Determine a subfolder name based on which pack is being extracted.
 * @param {object} data  Data for the entry being extracted.
 * @param {string} pack  Name of the pack.
 * @returns {string}     Subfolder name the entry into which the entry should be created. An empty string if none.
 * @private
 */
function _getSubfolderName(data, pack) {
  const iID = data.flags["sw5e-importer"]?.uid ?? "";
  const iData = Object.fromEntries(`type-${iID}`.split(".").map(s => s.split("-")));
  let parts = new Set();

  switch (pack) {
    // Items
    case "adventuringgear":
    case "ammo":
    case "armor":
    case "blasters":
    case "lightweapons":
    case "enhanceditems":
    case "explosives":
    case "modification":
    case "starshipequipment":
    case "starshipmodifications":
    case "starshipweapons":
    case "vibroweapons":
      // foundry type
      if (["adventuringgear", "enhanceditems"].includes(pack)) parts.add(data.type);
      // item type
      parts.add(data.system?.armor?.type);
      parts.add(data.system?.consumableType);
      parts.add(data.system?.weaponType);
      parts.add(data.system?.modificationType);
      parts.add(data.system?.type?.value);
      parts.add(data.system?.system?.value.toLowerCase());
      // item subtype
      parts.add(data.system?.ammoType);
      parts.add(data.system?.type?.subtype);

      parts.delete(undefined);
      parts.delete("");
      parts.delete(pack);
      return [...parts].join("/");
    // 'classes'
    case "archetypes":
      return data.system.classIdentifier;
    // 'features'
    case "archetypefeatures":
    case "classfeatures":
    case "speciesfeatures":
    case "invocations":
      parts.add(data.system.type.subtype.slice(0, 10));
      parts.add(deslugify(iData.sourceName));
      parts.add(iData.level);

      parts.delete(undefined);
      parts.delete("");
      parts.delete(pack);
      parts.delete("None");
      return [...parts].join("/");
    case "feats":
    case "starshipactions":
      return data.system.type.subtype;
    case "deploymentfeatures":
      return data.system.deployment?.value;
    // powers
    case "forcepowers":
    case "techpowers":
      if (data.system?.level === undefined) return "";
      if (data.system.level === 0) return "at-will";
      return `level-${data.system.level}`;
    case "maneuver":
      return data.system.maneuverType;
    // actors
    case "fistorcodex":
    case "monsters":
    case "monsters_temp":
      return data.system.details.type.value;
    // other
    case "monstertraits":
      return data.system?.weaponType ?? data.system?.type?.value ?? data.type;

    default:
      return "";
  }
}<|MERGE_RESOLUTION|>--- conflicted
+++ resolved
@@ -49,16 +49,10 @@
   delete data.flags?.importSource;
   delete data.flags?.exportSource;
   delete data.flags?.dae;
-<<<<<<< HEAD
-  delete data.flags?.['midi-qol'];
-  delete data.flags?.['midi-properties'];
-  delete data.flags?.['midiProperties'];
-  if ( data._stats?.lastModifiedBy ) data._stats.lastModifiedBy = "sw5ebuilder0000";
-=======
   delete data.flags?.["midi-qol"];
   delete data.flags?.["midi-properties"];
+  delete data.flags?.['midiProperties'];
   if (data._stats?.lastModifiedBy) data._stats.lastModifiedBy = "sw5ebuilder0000";
->>>>>>> d2180d64
 
   // Remove empty entries in flags
   if (!data.flags) data.flags = {};
