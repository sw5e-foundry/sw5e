# Foundry Virtual Tabletop - SW5e Game System

This unofficial implementation of the SW5e system for Foundry VTT is made by fans for fans and is not associated with SW5e, Disney, Wizards of the Coast, or their partners in any way.

This game system for [Foundry Virtual Tabletop](http://foundryvtt.com) provides character sheet and game system 
support for the SW5E roleplaying game.

This system provides character sheet support for Actors and Items, mechanical support for dice and rules necessary to
play games of SW5E, and compendium content for Monsters, Heroes, Items, Powers, Class Features, Monster 
Features, and more!

The software component of this system is distributed under the GNUv3 license.

## Installation Instructions

To install and use the SW5e system for Foundry Virtual Tabletop, simply paste the following URL into the 
**Install System** dialog on the Setup menu of the application.

https://raw.githubusercontent.com/unrealkakeman89/sw5e/master/system.json

If you wish to manually install the system, you must clone or extract it into the ``Data/systems/sw5e`` folder. You
may do this by cloning the repository or downloading a zip archive from the
[Releases Page](https://github.com/unrealkakeman89/sw5e).

## Community Contribution

Code and content contributions are accepted. Please feel free to submit issues to the issue tracker or submit merge
requests for code changes. Approval for such requests involves code and (if necessary) design review by The Dev Team. 
Please reach out on the SW5E Foundry Dev Discord with any questions.

## Compatible Modules and Optimum Settings

- DAE (Dynamic Active Effects) is needed for many automatic features. 
<<<<<<< HEAD
  -**Please enable: "Include active effects in special traits display" in "Configure Game Settings> Module Settings> Dynamic Active Effects".**
=======
**Please enable: "Include active effects in special traits display" in "Configure Game Settings> Module Settings> Dynamic Active Effects".**
>>>>>>> 17cf6e83
- Midi QoL is compatible with great features
- Token Action Hud has compatibility<|MERGE_RESOLUTION|>--- conflicted
+++ resolved
@@ -31,10 +31,6 @@
 ## Compatible Modules and Optimum Settings
 
 - DAE (Dynamic Active Effects) is needed for many automatic features. 
-<<<<<<< HEAD
-  -**Please enable: "Include active effects in special traits display" in "Configure Game Settings> Module Settings> Dynamic Active Effects".**
-=======
-**Please enable: "Include active effects in special traits display" in "Configure Game Settings> Module Settings> Dynamic Active Effects".**
->>>>>>> 17cf6e83
+  - **Please enable: "Include active effects in special traits display" in "Configure Game Settings> Module Settings> Dynamic Active Effects".**
 - Midi QoL is compatible with great features
 - Token Action Hud has compatibility