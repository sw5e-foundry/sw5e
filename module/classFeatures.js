export const ClassFeatures = {
<<<<<<< HEAD
/* TO BE FIXED
/*  "berserker": {
    "archetypes": {
      "addicted-approach": {
          "label": "Addicted Approach",
          "source": "PHB",
          "features": {
            "3": ["Compendium.sw5e.archetypes.PCwepUZqHYlxr4T3", "Compendium.sw5e.classfeatures.efOA0nrvUqKJOOeP", "Compendium.sw5e.classfeatures.nT6AfpQXSZ4IeChO"],
            "6": ["Compendium.sw5e.classfeatures.GbJDWzoTKWL7sEpR"],
            "10": ["Compendium.sw5e.classfeatures.3jqPPd5qJBBnonPw"],
            "14": ["Compendium.sw5e.classfeatures.xzRNHB2M2HdOZzr7"]
          }	 
        }
    },
    "features": {
      "1": ["Compendium.sw5e.classfeatures.IDt6duVrBzL8euRc", "Compendium.sw5e.classfeatures.rPOLy96fW96N2UPg"],
      "2": ["Compendium.sw5e.classfeatures.DlYiCiG39R0goG9u", "Compendium.sw5e.classfeatures.FbSpxpXm1xONn0na", "Compendium.sw5e.classfeatures.KDiQ8O2evV2Z1YTo", "Compendium.sw5e.classfeatures.Q1JyHnVs9iIEBs91", "Compendium.sw5e.classfeatures.ROdICoWR82v6A2Rf", "Compendium.sw5e.classfeatures.cdCx5Hvq2rYRMzRj", "Compendium.sw5e.classfeatures.dTdbL8dypa6BAdnP", "Compendium.sw5e.classfeatures.h1uDhP1tEOuvjRw6", "Compendium.sw5e.classfeatures.hMiA075EKBBOL2cv", "Compendium.sw5e.classfeatures.sgJdISZMtwv08WPJ", "Compendium.sw5e.classfeatures.v4CZJ8LBMl5PYZCO"],
      "3": ["Compendium.sw5e.classfeatures.kzwSN9SabKgWZZvU"],
      "4": ["Compendium.sw5e.classfeatures.9oyy0MMqEws2qoil"],
      "5": ["Compendium.sw5e.classfeatures.dPWmHiWmpnhHTsgd"],
      "7": ["Compendium.sw5e.classfeatures.Cid5ujSdnooH0vMm", "Compendium.sw5e.classfeatures.WTBhKJgkArQI3Tgv", "Compendium.sw5e.classfeatures.oiT3TJxzRWPKAX9E", "Compendium.sw5e.classfeatures.pMEmIt3NWThbee8k", "Compendium.sw5e.classfeatures.qWV5YogZcpZ3Y3xj"],
      "9": ["Compendium.sw5e.classfeatures.bi8G8H5Ur9B3BAyM"],
      "11": ["Compendium.sw5e.classfeatures.eWbTifdXJvvXT4CV"],
      "13": ["Compendium.sw5e.classfeatures.Hg8zYh1iXL0DGUVq", "Compendium.sw5e.classfeatures.QRnYiJmRk18ekE9v", "Compendium.sw5e.classfeatures.sfEr8ZBFVddlfLeF", "Compendium.sw5e.classfeatures.yGC9VzT840qQWxca"],
      "15": ["Compendium.sw5e.classfeatures.YHPUv9lN3nCapAgP"],
      "18": ["Compendium.sw5e.classfeatures.fFKNqUAWh0ZOhvRc"],
      "20": ["Compendium.sw5e.classfeatures.IWTDawTUf79eWbEV"]
    }
  },
  "consular": {
    "features": {
        "20": ["Compendium.sw5e.classfeatures.gSGeitc98ItAwhfF"]
    }
  } */
=======

>>>>>>> d679d79e
};<|MERGE_RESOLUTION|>--- conflicted
+++ resolved
@@ -1,40 +1,3 @@
 export const ClassFeatures = {
-<<<<<<< HEAD
-/* TO BE FIXED
-/*  "berserker": {
-    "archetypes": {
-      "addicted-approach": {
-          "label": "Addicted Approach",
-          "source": "PHB",
-          "features": {
-            "3": ["Compendium.sw5e.archetypes.PCwepUZqHYlxr4T3", "Compendium.sw5e.classfeatures.efOA0nrvUqKJOOeP", "Compendium.sw5e.classfeatures.nT6AfpQXSZ4IeChO"],
-            "6": ["Compendium.sw5e.classfeatures.GbJDWzoTKWL7sEpR"],
-            "10": ["Compendium.sw5e.classfeatures.3jqPPd5qJBBnonPw"],
-            "14": ["Compendium.sw5e.classfeatures.xzRNHB2M2HdOZzr7"]
-          }	 
-        }
-    },
-    "features": {
-      "1": ["Compendium.sw5e.classfeatures.IDt6duVrBzL8euRc", "Compendium.sw5e.classfeatures.rPOLy96fW96N2UPg"],
-      "2": ["Compendium.sw5e.classfeatures.DlYiCiG39R0goG9u", "Compendium.sw5e.classfeatures.FbSpxpXm1xONn0na", "Compendium.sw5e.classfeatures.KDiQ8O2evV2Z1YTo", "Compendium.sw5e.classfeatures.Q1JyHnVs9iIEBs91", "Compendium.sw5e.classfeatures.ROdICoWR82v6A2Rf", "Compendium.sw5e.classfeatures.cdCx5Hvq2rYRMzRj", "Compendium.sw5e.classfeatures.dTdbL8dypa6BAdnP", "Compendium.sw5e.classfeatures.h1uDhP1tEOuvjRw6", "Compendium.sw5e.classfeatures.hMiA075EKBBOL2cv", "Compendium.sw5e.classfeatures.sgJdISZMtwv08WPJ", "Compendium.sw5e.classfeatures.v4CZJ8LBMl5PYZCO"],
-      "3": ["Compendium.sw5e.classfeatures.kzwSN9SabKgWZZvU"],
-      "4": ["Compendium.sw5e.classfeatures.9oyy0MMqEws2qoil"],
-      "5": ["Compendium.sw5e.classfeatures.dPWmHiWmpnhHTsgd"],
-      "7": ["Compendium.sw5e.classfeatures.Cid5ujSdnooH0vMm", "Compendium.sw5e.classfeatures.WTBhKJgkArQI3Tgv", "Compendium.sw5e.classfeatures.oiT3TJxzRWPKAX9E", "Compendium.sw5e.classfeatures.pMEmIt3NWThbee8k", "Compendium.sw5e.classfeatures.qWV5YogZcpZ3Y3xj"],
-      "9": ["Compendium.sw5e.classfeatures.bi8G8H5Ur9B3BAyM"],
-      "11": ["Compendium.sw5e.classfeatures.eWbTifdXJvvXT4CV"],
-      "13": ["Compendium.sw5e.classfeatures.Hg8zYh1iXL0DGUVq", "Compendium.sw5e.classfeatures.QRnYiJmRk18ekE9v", "Compendium.sw5e.classfeatures.sfEr8ZBFVddlfLeF", "Compendium.sw5e.classfeatures.yGC9VzT840qQWxca"],
-      "15": ["Compendium.sw5e.classfeatures.YHPUv9lN3nCapAgP"],
-      "18": ["Compendium.sw5e.classfeatures.fFKNqUAWh0ZOhvRc"],
-      "20": ["Compendium.sw5e.classfeatures.IWTDawTUf79eWbEV"]
-    }
-  },
-  "consular": {
-    "features": {
-        "20": ["Compendium.sw5e.classfeatures.gSGeitc98ItAwhfF"]
-    }
-  } */
-=======
 
->>>>>>> d679d79e
-};+};
