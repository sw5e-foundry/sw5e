{
  "id": "sw5e",
  "title": "SW 5th Edition",
  "description": "A comprehensive game system for running games of SW 5th Edition in the Foundry VTT environment.",
<<<<<<< HEAD
  "version": "2.1.5.2.4.8",
=======
  "version": "2.2.2.2.4.7",
>>>>>>> d2180d64
  "compatibility": {
    "minimum": "10.291",
    "verified": "11"
  },
  "url": "https://github.com/sw5e-foundry/sw5e",
  "manifest": "https://github.com/sw5e-foundry/sw5e/releases/latest/download/system.json",
  "download": "https://github.com/sw5e-foundry/sw5e/releases/latest/download/system.zip",
  "authors": [
    {
      "name": "The Dev Team",
      "url": "https://github.com/unrealkakeman89/sw5e",
      "discord": "https://discord.gg/HUNHVhDQka",
      "flags": {}
    }
  ],
  "esmodules": ["sw5e.mjs"],
  "styles": ["sw5e.css", "sw5e-global.css", "sw5e-light.css", "sw5e-dark.css"],
  "packs": [
    {
      "name": "adventuringgear",
      "label": "Adventuring Gear",
      "path": "packs/packs/adventuringgear.db",
      "type": "Item",
      "private": false,
      "flags": {}
    },
    {
      "name": "ammo",
      "label": "Ammo",
      "path": "packs/packs/ammo.db",
      "type": "Item",
      "private": false,
      "flags": {}
    },
    {
      "name": "archetypefeatures",
      "label": "Archetype Features",
      "path": "packs/packs/archetypefeatures.db",
      "type": "Item",
      "private": false,
      "flags": {}
    },
    {
      "name": "archetypes",
      "label": "Archetypes",
      "path": "packs/packs/archetypes.db",
      "type": "Item",
      "private": false,
      "flags": {}
    },
    {
      "name": "armor",
      "label": "Armor",
      "path": "packs/packs/armor.db",
      "type": "Item",
      "private": false,
      "flags": {}
    },
    {
      "name": "armorproperties",
      "label": "Armor Properties",
      "path": "packs/packs/armorproperties.db",
      "type": "JournalEntry",
      "private": false,
      "flags": {}
    },
    {
      "name": "backgrounds",
      "label": "Backgrounds",
      "path": "packs/packs/backgrounds.db",
      "type": "Item",
      "private": false,
      "flags": {}
    },
    {
      "name": "blasters",
      "label": "Blasters",
      "path": "packs/packs/blasters.db",
      "type": "Item",
      "private": false,
      "flags": {}
    },
    {
      "name": "classes",
      "label": "Classes",
      "path": "packs/packs/classes.db",
      "type": "Item",
      "private": false,
      "flags": {}
    },
    {
      "name": "classfeatures",
      "label": "Class Features",
      "path": "packs/packs/classfeatures.db",
      "type": "Item",
      "private": false,
      "flags": {}
    },
    {
      "name": "conditions",
      "label": "Conditions",
      "path": "packs/packs/conditions.db",
      "type": "JournalEntry",
      "private": false,
      "flags": {}
    },
    {
      "name": "consumables",
      "label": "Consumables",
      "path": "packs/packs/consumables.db",
      "type": "Item",
      "private": false,
      "flags": {}
    },
    {
      "name": "deploymentfeatures",
      "label": "Deployment Features",
      "path": "packs/packs/deploymentfeatures.db",
      "type": "Item",
      "private": false,
      "flags": {}
    },
    {
      "name": "deployments",
      "label": "Deployments",
      "path": "packs/packs/deployments.db",
      "type": "Item",
      "private": false,
      "flags": {}
    },
    {
      "name": "enhanceditems",
      "label": "Enhanced Items",
      "path": "packs/packs/enhanceditems.db",
      "type": "Item",
      "private": false,
      "flags": {}
    },
    {
      "name": "explosives",
      "label": "Explosives",
      "path": "packs/packs/explosives.db",
      "type": "Item",
      "private": false,
      "flags": {}
    },
    {
      "name": "feats",
      "label": "Feats",
      "path": "packs/packs/feats.db",
      "type": "Item",
      "private": false,
      "flags": {}
    },
    {
      "name": "fightingstyles",
      "label": "Fighting Styles",
      "path": "packs/packs/fightingstyles.db",
      "type": "Item",
      "private": false,
      "flags": {}
    },
    {
      "name": "fightingmasteries",
      "label": "Fighting Masteries",
      "path": "packs/packs/fightingmasteries.db",
      "type": "Item",
      "private": false,
      "flags": {}
    },
    {
      "name": "fistoscodex",
      "label": "Fisto's Codex",
      "path": "packs/packs/fistoscodex.db",
      "type": "Actor",
      "private": false,
      "flags": {}
    },
    {
      "name": "forcepowers",
      "label": "Force Powers",
      "path": "packs/packs/forcepowers.db",
      "type": "Item",
      "private": false,
      "flags": {}
    },
    {
      "name": "gamingsets",
      "label": "Gaming Sets",
      "path": "packs/packs/gamingsets.db",
      "type": "Item",
      "private": false,
      "flags": {}
    },
    {
      "name": "implements",
      "label": "Artisan's Implements",
      "path": "packs/packs/implements.db",
      "type": "Item",
      "private": false,
      "flags": {}
    },
    {
      "name": "invocations",
      "label": "Class Invocations",
      "path": "packs/packs/invocations.db",
      "type": "Item",
      "private": false,
      "flags": {}
    },
    {
      "name": "kits",
      "label": "Specialist's Kits",
      "path": "packs/packs/kits.db",
      "type": "Item",
      "private": false,
      "flags": {}
    },
    {
      "name": "lightsaberform",
      "label": "Lightsaber Forms",
      "path": "packs/packs/lightsaberforms.db",
      "type": "Item",
      "private": false,
      "flags": {}
    },
    {
      "name": "lightweapons",
      "label": "Lightweapons",
      "path": "packs/packs/lightweapons.db",
      "type": "Item",
      "private": false,
      "flags": {}
    },
    {
      "name": "maneuvers",
      "label": "Maneuvers",
      "path": "packs/packs/maneuvers.db",
      "type": "Item",
      "private": false,
      "flags": {}
    },
    {
      "name": "monsters",
      "label": "Monsters",
      "path": "packs/packs/monsters.db",
      "type": "Actor",
      "private": false,
      "flags": {}
    },
    {
      "name": "monstertraits",
      "label": "Monster Traits",
      "path": "packs/packs/monstertraits.db",
      "type": "Item",
      "private": false,
      "flags": {}
    },
    {
      "name": "monsters_temp",
      "label": "Monsters Temp",
      "path": "packs/packs/monsters_temp.db",
      "type": "Actor",
      "private": false,
      "flags": {}
    },
    {
      "name": "modifications",
      "label": "Modifications",
      "path": "packs/packs/modifications.db",
      "type": "Item",
      "private": false,
      "flags": {}
    },
    {
      "name": "musicalinstruments",
      "label": "Musical Instruments",
      "path": "packs/packs/musicalinstruments.db",
      "type": "Item",
      "private": false,
      "flags": {}
    },
    {
      "name": "species",
      "label": "Species",
      "path": "packs/packs/species.db",
      "type": "Item",
      "private": false,
      "flags": {}
    },
    {
      "name": "speciesfeatures",
      "label": "Species Features",
      "path": "packs/packs/speciesfeatures.db",
      "type": "Item",
      "private": false,
      "flags": {}
    },
    {
      "name": "drakes-shipyard",
      "label": "Drakes Shipyard",
      "path": "packs/packs/drakes-shipyard.db",
      "type": "Actor",
      "private": false,
      "flags": {}
    },
    {
      "name": "starshipactions",
      "label": "Starship Actions",
      "path": "packs/packs/starshipactions.db",
      "type": "Item",
      "private": false,
      "flags": {}
    },
    {
      "name": "starshiparmor",
      "label": "Starship Armor",
      "path": "packs/packs/starshiparmor.db",
      "type": "Item",
      "private": false,
      "flags": {}
    },
    {
      "name": "starshipequipment",
      "label": "Starship Equipment",
      "path": "packs/packs/starshipequipment.db",
      "type": "Item",
      "private": false,
      "flags": {}
    },
    {
      "name": "starshipfeatures",
      "label": "Starship Features",
      "path": "packs/packs/starshipfeatures.db",
      "type": "Item",
      "private": false,
      "flags": {}
    },
    {
      "name": "starshipmodifications",
      "label": "Starship Modifications",
      "path": "packs/packs/starshipmodifications.db",
      "type": "Item",
      "private": false,
      "flags": {}
    },
    {
      "name": "starships",
      "label": "Starship Types",
      "path": "packs/packs/starships.db",
      "type": "Item",
      "private": false,
      "flags": {}
    },
    {
      "name": "starshipweapons",
      "label": "Starship Weapons",
      "path": "packs/packs/starshipweapons.db",
      "type": "Item",
      "private": false,
      "flags": {}
    },
    {
      "name": "tables",
      "label": "Tables",
      "path": "packs/packs/tables.db",
      "type": "RollTable",
      "private": false,
      "flags": {}
    },
    {
      "name": "techpowers",
      "label": "Tech Powers",
      "path": "packs/packs/techpowers.db",
      "type": "Item",
      "private": false,
      "flags": {}
    },
    {
      "name": "ventures",
      "label": "Ventures",
      "path": "packs/packs/ventures.db",
      "type": "Item",
      "private": false,
      "flags": {}
    },
    {
      "name": "vibroweapons",
      "label": "Vibroweapons",
      "path": "packs/packs/vibroweapons.db",
      "type": "Item",
      "private": false,
      "flags": {}
    },
    {
      "name": "weaponproperties",
      "label": "Weapon Properties",
      "path": "packs/packs/weaponproperties.db",
      "type": "JournalEntry",
      "private": false,
      "flags": {}
    }
  ],
  "languages": [
    {
      "lang": "en",
      "name": "English",
      "path": "lang/en.json",
      "flags": {}
    },
    {
      "lang": "de",
      "name": "German",
      "path": "lang/de.json",
      "flags": {}
    },
    {
      "lang": "fr",
      "name": "French",
      "path": "lang/fr.json",
      "flags": {}
    },
    {
      "lang": "it",
      "name": "Italian",
      "path": "lang/it.json",
      "flags": {}
    },
    {
      "lang": "es",
      "name": "Espanol",
      "path": "lang/es.json",
      "flags": {}
    }
  ],
  "media": [
    {
      "type": "cover",
      "loop": false,
      "flags": {}
    }
  ],
  "socket": true,
  "gridDistance": 5,
  "gridUnits": "ft",
  "primaryTokenAttribute": "attributes.hp",
  "secondaryTokenAttribute": null,
  "flags": {
    "needsMigrationVersion": "2.2.2",
    "compatibleMigrationVersion": "0.8"
  }
}<|MERGE_RESOLUTION|>--- conflicted
+++ resolved
@@ -2,11 +2,7 @@
   "id": "sw5e",
   "title": "SW 5th Edition",
   "description": "A comprehensive game system for running games of SW 5th Edition in the Foundry VTT environment.",
-<<<<<<< HEAD
-  "version": "2.1.5.2.4.8",
-=======
   "version": "2.2.2.2.4.7",
->>>>>>> d2180d64
   "compatibility": {
     "minimum": "10.291",
     "verified": "11"
